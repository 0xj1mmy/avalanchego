// (c) 2021 Ava Labs, Inc. All rights reserved.
// See the file LICENSE for licensing terms.

package config

import (
	"crypto/tls"
	"encoding/json"
	"errors"
	"fmt"
	"io/ioutil"
	"net"
	"os"
	"path"
	"path/filepath"
	"strings"
	"time"

	"github.com/spf13/viper"

	"github.com/ava-labs/avalanchego/app/process"
	"github.com/ava-labs/avalanchego/chains"
	"github.com/ava-labs/avalanchego/genesis"
	"github.com/ava-labs/avalanchego/ids"
	"github.com/ava-labs/avalanchego/ipcs"
	"github.com/ava-labs/avalanchego/nat"
	"github.com/ava-labs/avalanchego/network"
	"github.com/ava-labs/avalanchego/network/dialer"
	"github.com/ava-labs/avalanchego/network/throttling"
	"github.com/ava-labs/avalanchego/node"
	"github.com/ava-labs/avalanchego/snow/consensus/avalanche"
	"github.com/ava-labs/avalanchego/snow/consensus/snowball"
	"github.com/ava-labs/avalanchego/snow/networking/benchlist"
	"github.com/ava-labs/avalanchego/snow/networking/router"
	"github.com/ava-labs/avalanchego/staking"
	"github.com/ava-labs/avalanchego/utils"
	"github.com/ava-labs/avalanchego/utils/constants"
	"github.com/ava-labs/avalanchego/utils/dynamicip"
	"github.com/ava-labs/avalanchego/utils/logging"
	"github.com/ava-labs/avalanchego/utils/password"
	"github.com/ava-labs/avalanchego/utils/profiler"
	"github.com/ava-labs/avalanchego/utils/timer"
	"github.com/ava-labs/avalanchego/utils/ulimit"
)

const (
	pluginsDirName       = "plugins"
	chainConfigFileName  = "config"
	chainUpgradeFileName = "upgrade"
)

var (
	deprecatedKeys = map[string]string{
		CorethConfigKey: "please use --config-file to specify C-Chain config",
	}

	errInvalidStakerWeights = errors.New("staking weights must be positive")
)

func GetProcessConfig(v *viper.Viper) (process.Config, error) {
	config := process.Config{
		DisplayVersionAndExit: v.GetBool(VersionKey),
		BuildDir:              os.ExpandEnv(v.GetString(BuildDirKey)),
		PluginMode:            v.GetBool(PluginModeKey),
	}

	// Build directory should have this structure:
	//
	// build
	// ├── avalanchego (the binary from compiling the app directory)
	// └── plugins
	//     └── evm
	validBuildDir := func(dir string) bool {
		info, err := os.Stat(dir)
		if err != nil || !info.IsDir() {
			return false
		}

		// make sure the expected subdirectory exists
		_, err = os.Stat(filepath.Join(dir, pluginsDirName))
		return err == nil
	}
	if validBuildDir(config.BuildDir) {
		return config, nil
	}

	foundBuildDir := false
	for _, dir := range defaultBuildDirs {
		if validBuildDir(dir) {
			config.BuildDir = dir
			foundBuildDir = true
			break
		}
	}
	if !foundBuildDir {
		return process.Config{}, fmt.Errorf(
			"couldn't find valid build directory in any of the default locations: %s",
			defaultBuildDirs,
		)
	}
	return config, nil
}

func getConsensusConfig(v *viper.Viper) avalanche.Parameters {
	return avalanche.Parameters{
		Parameters: snowball.Parameters{
			K:                     v.GetInt(SnowSampleSizeKey),
			Alpha:                 v.GetInt(SnowQuorumSizeKey),
			BetaVirtuous:          v.GetInt(SnowVirtuousCommitThresholdKey),
			BetaRogue:             v.GetInt(SnowRogueCommitThresholdKey),
			ConcurrentRepolls:     v.GetInt(SnowConcurrentRepollsKey),
			OptimalProcessing:     v.GetInt(SnowOptimalProcessingKey),
			MaxOutstandingItems:   v.GetInt(SnowMaxProcessingKey),
			MaxItemProcessingTime: v.GetDuration(SnowMaxTimeProcessingKey),
		},
		BatchSize: v.GetInt(SnowAvalancheBatchSizeKey),
		Parents:   v.GetInt(SnowAvalancheNumParentsKey),
	}
}

func getLoggingConfig(v *viper.Viper) (logging.Config, error) {
	loggingConfig, err := logging.DefaultConfig()
	if err != nil {
		return loggingConfig, err
	}
	if v.IsSet(LogsDirKey) {
		loggingConfig.Directory = os.ExpandEnv(v.GetString(LogsDirKey))
	}
	loggingConfig.LogLevel, err = logging.ToLevel(v.GetString(LogLevelKey))
	if err != nil {
		return loggingConfig, err
	}
	logDisplayLevel := v.GetString(LogLevelKey)
	if v.IsSet(LogDisplayLevelKey) {
		logDisplayLevel = v.GetString(LogDisplayLevelKey)
	}
	loggingConfig.DisplayLevel, err = logging.ToLevel(logDisplayLevel)
	if err != nil {
		return loggingConfig, err
	}
	loggingConfig.DisplayHighlight, err = logging.ToHighlight(v.GetString(LogDisplayHighlightKey), os.Stdout.Fd())
	return loggingConfig, err
}

func getAPIAuthConfig(v *viper.Viper) (node.APIAuthConfig, error) {
	config := node.APIAuthConfig{
		APIRequireAuthToken: v.GetBool(APIAuthRequiredKey),
	}
	if !config.APIRequireAuthToken {
		return config, nil
	}
	passwordFilePath := v.GetString(APIAuthPasswordFileKey)
	pwBytes, err := ioutil.ReadFile(passwordFilePath)
	if err != nil {
		return node.APIAuthConfig{}, fmt.Errorf("API auth password file %q failed to be read: %w", passwordFilePath, err)
	}
	config.APIAuthPassword = strings.TrimSpace(string(pwBytes))
	if !password.SufficientlyStrong(config.APIAuthPassword, password.OK) {
		return node.APIAuthConfig{}, errors.New("API auth password is not strong enough")
	}
	return config, nil
}

func getIPCConfig(v *viper.Viper) node.IPCConfig {
	config := node.IPCConfig{
		IPCAPIEnabled: v.GetBool(IpcAPIEnabledKey),
		IPCPath:       ipcs.DefaultBaseURL,
	}
	if v.IsSet(IpcsChainIDsKey) {
		config.IPCDefaultChainIDs = strings.Split(v.GetString(IpcsChainIDsKey), ",")
	}
	if v.IsSet(IpcsPathKey) {
		config.IPCPath = os.ExpandEnv(v.GetString(IpcsPathKey))
	}
	return config
}

func getHTTPConfig(v *viper.Viper) (node.HTTPConfig, error) {
	config := node.HTTPConfig{
		APIConfig: node.APIConfig{
			APIIndexerConfig: node.APIIndexerConfig{
				IndexAPIEnabled:      v.GetBool(IndexEnabledKey),
				IndexAllowIncomplete: v.GetBool(IndexAllowIncompleteKey),
			},
			AdminAPIEnabled:    v.GetBool(AdminAPIEnabledKey),
			InfoAPIEnabled:     v.GetBool(InfoAPIEnabledKey),
			KeystoreAPIEnabled: v.GetBool(KeystoreAPIEnabledKey),
			MetricsAPIEnabled:  v.GetBool(MetricsAPIEnabledKey),
			HealthAPIEnabled:   v.GetBool(HealthAPIEnabledKey),
		},
		HTTPHost:          v.GetString(HTTPHostKey),
		HTTPPort:          uint16(v.GetUint(HTTPPortKey)),
		HTTPSEnabled:      v.GetBool(HTTPSEnabledKey),
		HTTPSKeyFile:      os.ExpandEnv(v.GetString(HTTPSKeyFileKey)),
		HTTPSCertFile:     os.ExpandEnv(v.GetString(HTTPSCertFileKey)),
		APIAllowedOrigins: v.GetStringSlice(HTTPAllowedOrigins),
	}
	var err error
	config.APIAuthConfig, err = getAPIAuthConfig(v)
	if err != nil {
		return node.HTTPConfig{}, err
	}
	config.IPCConfig = getIPCConfig(v)
	return config, nil
}

func getRouterHealthConfig(v *viper.Viper, halflife time.Duration) (router.HealthConfig, error) {
	config := router.HealthConfig{
		MaxDropRate:            v.GetFloat64(RouterHealthMaxDropRateKey),
		MaxOutstandingRequests: int(v.GetUint(RouterHealthMaxOutstandingRequestsKey)),
		MaxOutstandingDuration: v.GetDuration(NetworkHealthMaxOutstandingDurationKey),
		MaxRunTimeRequests:     v.GetDuration(NetworkMaximumTimeoutKey),
		MaxDropRateHalflife:    halflife,
	}
	switch {
	case config.MaxDropRate < 0 || config.MaxDropRate > 1:
		return router.HealthConfig{}, fmt.Errorf("%q must be in [0,1]", RouterHealthMaxDropRateKey)
	case config.MaxOutstandingDuration <= 0:
		return router.HealthConfig{}, fmt.Errorf("%q must be positive", NetworkHealthMaxOutstandingDurationKey)
	case config.MaxRunTimeRequests <= 0:
		return router.HealthConfig{}, fmt.Errorf("%q must be positive", NetworkMaximumTimeoutKey)
	}
	return config, nil
}

func getNetworkConfig(v *viper.Viper, halflife time.Duration) (network.Config, error) {
	config := network.Config{
		// Throttling
		InboundConnThrottlerConfig: throttling.InboundConnThrottlerConfig{
			AllowCooldown:  v.GetDuration(InboundConnThrottlerCooldownKey),
			MaxRecentConns: v.GetInt(InboundConnThrottlerMaxRecentConnsKey),
		},
		InboundThrottlerConfig: throttling.MsgThrottlerConfig{
			AtLargeAllocSize:    v.GetUint64(InboundThrottlerAtLargeAllocSizeKey),
			VdrAllocSize:        v.GetUint64(InboundThrottlerVdrAllocSizeKey),
			NodeMaxAtLargeBytes: v.GetUint64(InboundThrottlerNodeMaxAtLargeBytesKey),
		},
		OutboundThrottlerConfig: throttling.MsgThrottlerConfig{
			AtLargeAllocSize:    v.GetUint64(OutboundThrottlerAtLargeAllocSizeKey),
			VdrAllocSize:        v.GetUint64(OutboundThrottlerVdrAllocSizeKey),
			NodeMaxAtLargeBytes: v.GetUint64(OutboundThrottlerNodeMaxAtLargeBytesKey),
		},
		// Network Health Check
		HealthConfig: network.HealthConfig{
			MaxTimeSinceMsgSent:          v.GetDuration(NetworkHealthMaxTimeSinceMsgSentKey),
			MaxTimeSinceMsgReceived:      v.GetDuration(NetworkHealthMaxTimeSinceMsgReceivedKey),
			MaxPortionSendQueueBytesFull: v.GetFloat64(NetworkHealthMaxPortionSendQueueFillKey),
			MinConnectedPeers:            v.GetUint(NetworkHealthMinPeersKey),
			MaxSendFailRate:              v.GetFloat64(NetworkHealthMaxSendFailRateKey),
			MaxSendFailRateHalflife:      halflife,
		},
		AdaptiveTimeoutConfig: timer.AdaptiveTimeoutConfig{
			InitialTimeout:     v.GetDuration(NetworkInitialTimeoutKey),
			MinimumTimeout:     v.GetDuration(NetworkMinimumTimeoutKey),
			MaximumTimeout:     v.GetDuration(NetworkMaximumTimeoutKey),
			TimeoutHalflife:    v.GetDuration(NetworkTimeoutHalflifeKey),
			TimeoutCoefficient: v.GetFloat64(NetworkTimeoutCoefficientKey),
		},
		CompressionEnabled: v.GetBool(NetworkCompressionEnabledKey),
		DialerConfig: dialer.Config{
			ThrottleRps:       v.GetUint32(OutboundConnectionThrottlingRps),
			ConnectionTimeout: v.GetDuration(OutboundConnectionTimeout),
		},
		PeerAliasTimeout: v.GetDuration(PeerAliasTimeoutKey),
	}
	switch {
	case config.MinimumTimeout < 1:
		return network.Config{}, fmt.Errorf("%q must be positive", NetworkMinimumTimeoutKey)
	case config.MinimumTimeout > config.MaximumTimeout:
		return network.Config{}, fmt.Errorf("%q must be >= %q", NetworkMaximumTimeoutKey, NetworkMinimumTimeoutKey)
	case config.InitialTimeout < config.MinimumTimeout || config.InitialTimeout > config.MaximumTimeout:
		return network.Config{}, fmt.Errorf("%q must be in [%q, %q]", NetworkInitialTimeoutKey, NetworkMinimumTimeoutKey, NetworkMaximumTimeoutKey)
	case config.TimeoutHalflife <= 0:
		return network.Config{}, fmt.Errorf("%q must > 0", NetworkTimeoutHalflifeKey)
	case config.TimeoutCoefficient < 1:
		return network.Config{}, fmt.Errorf("%q must be >= 1", NetworkTimeoutCoefficientKey)
	case config.HealthConfig.MaxTimeSinceMsgSent < 0:
		return network.Config{}, fmt.Errorf("%s must be > 0", NetworkHealthMaxTimeSinceMsgSentKey)
	case config.HealthConfig.MaxTimeSinceMsgReceived < 0:
		return network.Config{}, fmt.Errorf("%s must be > 0", NetworkHealthMaxTimeSinceMsgReceivedKey)
	case config.HealthConfig.MaxSendFailRate < 0 || config.HealthConfig.MaxSendFailRate > 1:
		return network.Config{}, fmt.Errorf("%s must be in [0,1]", NetworkHealthMaxSendFailRateKey)
	case config.HealthConfig.MaxPortionSendQueueBytesFull < 0 || config.HealthConfig.MaxPortionSendQueueBytesFull > 1:
		return network.Config{}, fmt.Errorf("%s must be in [0,1]", NetworkHealthMaxPortionSendQueueFillKey)
	case config.DialerConfig.ConnectionTimeout < 0:
		return network.Config{}, fmt.Errorf("%q must be >= 0", OutboundConnectionTimeout)
	case config.PeerAliasTimeout < 0:
		return network.Config{}, fmt.Errorf("%q must be >= 0", PeerAliasTimeoutKey)
	}
	return config, nil
}

func getBenchlistConfig(v *viper.Viper, alpha, k int) (benchlist.Config, error) {
	config := benchlist.Config{
		Threshold:              v.GetInt(BenchlistFailThresholdKey),
		PeerSummaryEnabled:     v.GetBool(BenchlistPeerSummaryEnabledKey),
		Duration:               v.GetDuration(BenchlistDurationKey),
		MinimumFailingDuration: v.GetDuration(BenchlistMinFailingDurationKey),
		MaxPortion:             (1.0 - (float64(alpha) / float64(k))) / 3.0,
	}
	switch {
	case config.Duration < 0:
		return benchlist.Config{}, fmt.Errorf("%q must be >= 0", BenchlistDurationKey)
	case config.MinimumFailingDuration < 0:
		return benchlist.Config{}, fmt.Errorf("%q must be >= 0", BenchlistMinFailingDurationKey)
	}
	return config, nil
}

func getBootstrapConfig(v *viper.Viper, networkID uint32) (node.BootstrapConfig, error) {
	config := node.BootstrapConfig{
		RetryBootstrap:                         v.GetBool(RetryBootstrapKey),
		RetryBootstrapMaxAttempts:              v.GetInt(RetryBootstrapMaxAttemptsKey),
		BootstrapBeaconConnectionTimeout:       v.GetDuration(BootstrapBeaconConnectionTimeoutKey),
		BootstrapMaxTimeGetAncestors:           v.GetDuration(BootstrapMaxTimeGetAncestorsKey),
		BootstrapMultiputMaxContainersSent:     int(v.GetUint(BootstrapMultiputMaxContainersSentKey)),
		BootstrapMultiputMaxContainersReceived: int(v.GetUint(BootstrapMultiputMaxContainersReceivedKey)),
	}

	bootstrapIPs, bootstrapIDs := genesis.SampleBeacons(networkID, 5)
	if v.IsSet(BootstrapIPsKey) {
		bootstrapIPs = strings.Split(v.GetString(BootstrapIPsKey), ",")
	}
	for _, ip := range bootstrapIPs {
		if ip == "" {
			continue
		}
		addr, err := utils.ToIPDesc(ip)
		if err != nil {
			return node.BootstrapConfig{}, fmt.Errorf("couldn't parse bootstrap ip %s: %w", ip, err)
		}
		config.BootstrapIPs = append(config.BootstrapIPs, addr)
	}

	if v.IsSet(BootstrapIDsKey) {
		bootstrapIDs = strings.Split(v.GetString(BootstrapIDsKey), ",")
	}
	for _, id := range bootstrapIDs {
		if id == "" {
			continue
		}
		nodeID, err := ids.ShortFromPrefixedString(id, constants.NodeIDPrefix)
		if err != nil {
			return node.BootstrapConfig{}, fmt.Errorf("couldn't parse bootstrap peer id: %w", err)
		}
		config.BootstrapIDs = append(config.BootstrapIDs, nodeID)
	}
	return config, nil
}

func getGossipConfig(v *viper.Viper) (node.GossipConfig, error) {
	config := node.GossipConfig{
		ConsensusGossipConfig: node.ConsensusGossipConfig{
			ConsensusGossipFrequency:            v.GetDuration(ConsensusGossipFrequencyKey),
			ConsensusGossipAcceptedFrontierSize: uint(v.GetUint32(ConsensusGossipAcceptedFrontierSizeKey)),
			ConsensusGossipOnAcceptSize:         uint(v.GetUint32(ConsensusGossipOnAcceptSizeKey)),
		},
		PeerListGossipConfig: node.PeerListGossipConfig{
			// Node will gossip [PeerListSize] peers to [PeerListGossipSize] every [PeerListGossipFreq]
			PeerListSize:       v.GetUint32(NetworkPeerListSizeKey),
			PeerListGossipFreq: v.GetDuration(NetworkPeerListGossipFreqKey),
			PeerListGossipSize: v.GetUint32(NetworkPeerListGossipSizeKey),
		},
	}
	switch {
	case config.ConsensusGossipFrequency < 0:
		return node.GossipConfig{}, fmt.Errorf("%s must be >= 0", ConsensusGossipFrequencyKey)
	case config.PeerListGossipFreq < 0:
		return node.GossipConfig{}, fmt.Errorf("%s must be >= 0", NetworkPeerListGossipFreqKey)
	}
	return config, nil
}

func getIPConfig(v *viper.Viper) (node.IPConfig, error) {
	config := node.IPConfig{}
	// Resolves our public IP, or does nothing
	config.DynamicPublicIPResolver = dynamicip.NewResolver(v.GetString(DynamicPublicIPResolverKey))
	config.DynamicUpdateDuration = v.GetDuration(DynamicUpdateDurationKey)
	if config.DynamicUpdateDuration < 0 {
		return node.IPConfig{}, fmt.Errorf("%q must be <= 0", DynamicUpdateDurationKey)
	}

	var (
		ip  net.IP
		err error
	)
	publicIP := v.GetString(PublicIPKey)
	switch {
	case config.DynamicPublicIPResolver.IsResolver():
		// User specified to use dynamic IP resolution; don't use NAT traversal
		config.Nat = nat.NewNoRouter()
		ip, err = dynamicip.FetchExternalIP(config.DynamicPublicIPResolver)
		if err != nil {
			return node.IPConfig{}, fmt.Errorf("dynamic ip address fetch failed: %s", err)
		}
	case publicIP == "":
		// User didn't specify a public IP to use; try with NAT traversal
		config.AttemptedNATTraversal = true
		config.Nat = nat.GetRouter()
		ip, err = config.Nat.ExternalIP()
		if err != nil {
			ip = net.IPv4zero // Couldn't get my IP...set to 0.0.0.0
		}
	default:
		// User specified a public IP to use; don't use NAT
		config.Nat = nat.NewNoRouter()
		ip = net.ParseIP(publicIP)
	}
	if ip == nil {
		return node.IPConfig{}, fmt.Errorf("invalid IP Address %s", publicIP)
	}

	stakingPort := uint16(v.GetUint(StakingPortKey))
	config.IP = utils.NewDynamicIPDesc(ip, stakingPort)
	return config, nil
}

func getProfilerConfig(v *viper.Viper) (profiler.Config, error) {
	config := profiler.Config{
		Dir:         os.ExpandEnv(v.GetString(ProfileDirKey)),
		Enabled:     v.GetBool(ProfileContinuousEnabledKey),
		Freq:        v.GetDuration(ProfileContinuousFreqKey),
		MaxNumFiles: v.GetInt(ProfileContinuousMaxFilesKey),
	}
	if config.Freq < 0 {
		return profiler.Config{}, fmt.Errorf("%s must be >= 0", ProfileContinuousFreqKey)
	}
	return config, nil
}

func getStakingTLSCert(v *viper.Viper) (tls.Certificate, error) {
	if v.GetBool(StakingEphemeralCertEnabledKey) {
		// Use an ephemeral staking key/cert
		cert, err := staking.NewTLSCert()
		if err != nil {
			return tls.Certificate{}, fmt.Errorf("couldn't generate ephemeral staking key/cert: %w", err)
		}
		return *cert, nil
	}

	// Parse the staking key/cert paths and expand environment variables
	stakingKeyPath := os.ExpandEnv(v.GetString(StakingKeyPathKey))
	stakingCertPath := os.ExpandEnv(v.GetString(StakingCertPathKey))

	// If staking key/cert locations are specified but not found, error
	if v.IsSet(StakingKeyPathKey) || v.IsSet(StakingCertPathKey) {
		if _, err := os.Stat(stakingKeyPath); os.IsNotExist(err) {
			return tls.Certificate{}, fmt.Errorf("couldn't find staking key at %s", stakingKeyPath)
		} else if _, err := os.Stat(stakingCertPath); os.IsNotExist(err) {
			return tls.Certificate{}, fmt.Errorf("couldn't find staking certificate at %s", stakingCertPath)
		}
	} else {
		// Create the staking key/cert if [stakingKeyPath] and [stakingCertPath] don't exist
		if err := staking.InitNodeStakingKeyPair(stakingKeyPath, stakingCertPath); err != nil {
			return tls.Certificate{}, fmt.Errorf("couldn't generate staking key/cert: %w", err)
		}
	}

	// Load and parse the staking key/cert
	cert, err := staking.LoadTLSCert(stakingKeyPath, stakingCertPath)
	if err != nil {
		return tls.Certificate{}, fmt.Errorf("couldn't read staking certificate: %w", err)
	}
	return *cert, nil
}

func getStakingConfig(v *viper.Viper, networkID uint32) (node.StakingConfig, error) {
	config := node.StakingConfig{
		EnableStaking:         v.GetBool(StakingEnabledKey),
		DisabledStakingWeight: v.GetUint64(StakingDisabledWeightKey),
		StakingKeyPath:        os.ExpandEnv(v.GetString(StakingKeyPathKey)),
		StakingCertPath:       os.ExpandEnv(v.GetString(StakingCertPathKey)),
	}
	if !config.EnableStaking && config.DisabledStakingWeight == 0 {
		return node.StakingConfig{}, errInvalidStakerWeights
	}

	var err error
	config.StakingTLSCert, err = getStakingTLSCert(v)
	if err != nil {
		return node.StakingConfig{}, err
	}
	if networkID != constants.MainnetID && networkID != constants.FujiID {
		config.UptimeRequirement = v.GetFloat64(UptimeRequirementKey)
		config.MinValidatorStake = v.GetUint64(MinValidatorStakeKey)
		config.MaxValidatorStake = v.GetUint64(MaxValidatorStakeKey)
		config.MinDelegatorStake = v.GetUint64(MinDelegatorStakeKey)
		config.MinStakeDuration = v.GetDuration(MinStakeDurationKey)
		config.MaxStakeDuration = v.GetDuration(MaxStakeDurationKey)
		config.StakeMintingPeriod = v.GetDuration(StakeMintingPeriodKey)
		config.MinDelegationFee = v.GetUint32(MinDelegatorFeeKey)
		switch {
		case config.UptimeRequirement < 0:
			return node.StakingConfig{}, fmt.Errorf("%q must be <= 0", UptimeRequirementKey)
		case config.MinValidatorStake > config.MaxValidatorStake:
			return node.StakingConfig{}, errors.New("minimum validator stake can't be greater than maximum validator stake")
		case config.MinDelegationFee > 1_000_000:
			return node.StakingConfig{}, errors.New("delegation fee must be in the range [0, 1,000,000]")
		case config.MinStakeDuration <= 0:
			return node.StakingConfig{}, errors.New("min stake duration must be > 0")
		case config.MaxStakeDuration < config.MinStakeDuration:
			return node.StakingConfig{}, errors.New("max stake duration can't be less than min stake duration")
		case config.StakeMintingPeriod < config.MaxStakeDuration:
			return node.StakingConfig{}, errors.New("stake minting period can't be less than max stake duration")
		}
	} else {
		config.StakingConfig = genesis.GetStakingConfig(networkID)
	}
	return config, nil
}

func getTxFeeConfig(v *viper.Viper, networkID uint32) genesis.TxFeeConfig {
	if networkID != constants.MainnetID && networkID != constants.FujiID {
		return genesis.TxFeeConfig{
			TxFee:         v.GetUint64(TxFeeKey),
			CreationTxFee: v.GetUint64(CreationTxFeeKey),
		}
	}
	return genesis.GetTxFeeConfig(networkID)
}

func getEpochConfig(v *viper.Viper, networkID uint32) (genesis.EpochConfig, error) {
	if networkID != constants.MainnetID && networkID != constants.FujiID {
<<<<<<< HEAD
		nodeConfig.TxFee = v.GetUint64(TxFeeKey)
		nodeConfig.CreateAssetTxFee = v.GetUint64(CreateAssetTxFeeKey)
		nodeConfig.CreateSubnetTxFee = v.GetUint64(CreateSubnetTxFeeKey)
		nodeConfig.CreateBlockchainTxFee = v.GetUint64(CreateBlockchainTxFeeKey)
		nodeConfig.UptimeRequirement = v.GetFloat64(UptimeRequirementKey)

		minValidatorStake := v.GetUint64(MinValidatorStakeKey)
		maxValidatorStake := v.GetUint64(MaxValidatorStakeKey)
		if minValidatorStake > maxValidatorStake {
			return node.Config{}, errors.New("minimum validator stake can't be greater than maximum validator stake")
		}

		nodeConfig.MinValidatorStake = minValidatorStake
		nodeConfig.MaxValidatorStake = maxValidatorStake
		nodeConfig.MinDelegatorStake = v.GetUint64(MinDelegatorStakeKey)

		minDelegationFee := v.GetUint64(MinDelegatorFeeKey)
		if minDelegationFee > 1_000_000 {
			return node.Config{}, errors.New("delegation fee must be in the range [0, 1000000]")
=======
		config := genesis.EpochConfig{
			EpochFirstTransition: time.Unix(v.GetInt64(SnowEpochFirstTransitionKey), 0),
			EpochDuration:        v.GetDuration(SnowEpochDurationKey),
		}
		if config.EpochDuration <= 0 {
			return genesis.EpochConfig{}, fmt.Errorf("%s must be > 0", SnowEpochDurationKey)
>>>>>>> 70bfe375
		}
		return config, nil
	}
	return genesis.GetEpochConfig(networkID), nil
}

func getWhitelistedSubnets(v *viper.Viper) (ids.Set, error) {
	whitelistedSubnetIDs := ids.Set{}
	whitelistedSubnetIDs.Add(constants.PrimaryNetworkID)
	for _, subnet := range strings.Split(v.GetString(WhitelistedSubnetsKey), ",") {
		if subnet == "" {
			continue
		}
		subnetID, err := ids.FromString(subnet)
		if err != nil {
			return nil, fmt.Errorf("couldn't parse subnetID %q: %w", subnet, err)
		}
		whitelistedSubnetIDs.Add(subnetID)
	}
	return whitelistedSubnetIDs, nil
}

func getDatabaseConfig(v *viper.Viper, networkID uint32) node.DatabaseConfig {
	return node.DatabaseConfig{
		Name: v.GetString(DBTypeKey),
		Path: filepath.Join(
			os.ExpandEnv(v.GetString(DBPathKey)),
			constants.NetworkName(networkID),
		),
	}
}

func getVMAliases(v *viper.Viper) (map[ids.ID][]string, error) {
	aliasFilePath := path.Clean(v.GetString(VMAliasesFileKey))
	exists, err := fileExists(aliasFilePath)
	if err != nil {
		return nil, err
	}

	if !exists {
		if v.IsSet(VMAliasesFileKey) {
			return nil, fmt.Errorf("vm alias file does not exist in %v", aliasFilePath)
		}
		return nil, nil
	}

	fileBytes, err := ioutil.ReadFile(aliasFilePath)
	if err != nil {
		return nil, err
	}

	vmAliasMap := make(map[ids.ID][]string)
	if err := json.Unmarshal(fileBytes, &vmAliasMap); err != nil {
		return nil, fmt.Errorf("problem unmarshaling vmAliases: %w", err)
	}
	return vmAliasMap, nil
}

// getChainConfigs reads & puts chainConfigs to node config
func getChainConfigs(v *viper.Viper) (map[string]chains.ChainConfig, error) {
	chainConfigDir := v.GetString(ChainConfigDirKey)
	chainsPath := path.Clean(chainConfigDir)
	// user specified a chain config dir explicitly, but dir does not exist.
	if v.IsSet(ChainConfigDirKey) {
		info, err := os.Stat(chainsPath)
		if err != nil {
			return nil, err
		}
		if !info.IsDir() {
			return nil, fmt.Errorf("not a directory: %v", chainsPath)
		}
	}
	// gets direct subdirs
	chainDirs, err := filepath.Glob(path.Join(chainsPath, "*"))
	if err != nil {
		return nil, err
	}
	chainConfigs, err := readChainConfigDirs(chainDirs)
	if err != nil {
		return nil, fmt.Errorf("couldn't read chain configs: %w", err)
	}

	// Coreth Plugin
	if v.IsSet(CorethConfigKey) {
		// error if C config is already populated
		if isCChainConfigSet(chainConfigs) {
			return nil, errors.New("C-Chain config is already provided in chain config files")
		}
		corethConfigValue := v.Get(CorethConfigKey)
		var corethConfigBytes []byte
		switch value := corethConfigValue.(type) {
		case string:
			corethConfigBytes = []byte(value)
		default:
			corethConfigBytes, err = json.Marshal(value)
			if err != nil {
				return nil, fmt.Errorf("couldn't parse coreth config: %w", err)
			}
		}
		cChainPrimaryAlias := genesis.GetCChainAliases()[0]
		cChainConfig := chainConfigs[cChainPrimaryAlias]
		cChainConfig.Config = corethConfigBytes
		chainConfigs[cChainPrimaryAlias] = cChainConfig
	}
	return chainConfigs, nil
}

// ReadsChainConfigs reads chain config files from static directories and returns map with contents,
// if successful.
func readChainConfigDirs(chainDirs []string) (map[string]chains.ChainConfig, error) {
	chainConfigMap := make(map[string]chains.ChainConfig)
	for _, chainDir := range chainDirs {
		dirInfo, err := os.Stat(chainDir)
		if err != nil {
			return nil, err
		}

		if !dirInfo.IsDir() {
			continue
		}

		// chainconfigdir/chainId/config.*
		configData, err := readSingleFile(chainDir, chainConfigFileName)
		if err != nil {
			return chainConfigMap, err
		}

		// chainconfigdir/chainId/upgrade.*
		upgradeData, err := readSingleFile(chainDir, chainUpgradeFileName)
		if err != nil {
			return chainConfigMap, err
		}

		chainConfigMap[dirInfo.Name()] = chains.ChainConfig{
			Config:  configData,
			Upgrade: upgradeData,
		}
	}
	return chainConfigMap, nil
}

// safeReadFile reads a file but does not return an error if there is no file exists at path
func safeReadFile(path string) ([]byte, error) {
	ok, err := fileExists(path)
	if err == nil && ok {
		return ioutil.ReadFile(path)
	}
	return nil, err
}

// fileExists checks if a file exists before we
// try using it to prevent further errors.
func fileExists(filePath string) (bool, error) {
	info, err := os.Stat(filePath)
	if err == nil {
		return !info.IsDir(), nil
	}
	if errors.Is(err, os.ErrNotExist) {
		return false, nil
	}
	return false, err
}

// readSingleFile reads a single file with name fileName without specifying any extension.
// it errors when there are more than 1 file with the given fileName
func readSingleFile(parentDir string, fileName string) ([]byte, error) {
	filePath := path.Join(parentDir, fileName)
	files, err := filepath.Glob(filePath + ".*") // all possible extensions
	if err != nil {
		return nil, err
	}
	if len(files) > 1 {
		return nil, fmt.Errorf("too much %s file in %s", fileName, parentDir)
	}
	if len(files) == 0 { // no file found, return nothing
		return nil, nil
	}
	return safeReadFile(files[0])
}

// checks if C chain config bytes already set in map with alias key.
// it does only checks alias key, chainId is not available at this point.
func isCChainConfigSet(chainConfigs map[string]chains.ChainConfig) bool {
	cChainAliases := genesis.GetCChainAliases()
	for _, alias := range cChainAliases {
		val, ok := chainConfigs[alias]
		if ok && len(val.Config) > 1 {
			return true
		}
	}
	return false
}

func GetNodeConfig(v *viper.Viper, buildDir string) (node.Config, error) {
	nodeConfig := node.Config{}

	// Plugin directory defaults to [buildDir]/[pluginsDirName]
	nodeConfig.PluginDir = filepath.Join(buildDir, pluginsDirName)

	// Consensus Parameters
	nodeConfig.ConsensusParams = getConsensusConfig(v)
	if err := nodeConfig.ConsensusParams.Valid(); err != nil {
		return node.Config{}, err
	}
	nodeConfig.ConsensusShutdownTimeout = v.GetDuration(ConsensusShutdownTimeoutKey)
	if nodeConfig.ConsensusShutdownTimeout < 0 {
		return node.Config{}, fmt.Errorf("%q must be >= 0", ConsensusShutdownTimeoutKey)
	}

	// Gossiping
	var err error
	nodeConfig.GossipConfig, err = getGossipConfig(v)
	if err != nil {
		return node.Config{}, err
	}

	// Logging
	nodeConfig.LoggingConfig, err = getLoggingConfig(v)
	if err != nil {
		return node.Config{}, err
	}

	// Network ID
	nodeConfig.NetworkID, err = constants.NetworkID(v.GetString(NetworkNameKey))
	if err != nil {
		return node.Config{}, err
	}

	// Database
	nodeConfig.DatabaseConfig = getDatabaseConfig(v, nodeConfig.NetworkID)

	// IP configuration
	nodeConfig.IPConfig, err = getIPConfig(v)
	if err != nil {
		return node.Config{}, err
	}

	// Staking
	nodeConfig.StakingConfig, err = getStakingConfig(v, nodeConfig.NetworkID)
	if err != nil {
		return node.Config{}, err
	}

	// Whitelisted Subnets
	nodeConfig.WhitelistedSubnets, err = getWhitelistedSubnets(v)
	if err != nil {
		return node.Config{}, err
	}

	// HTTP APIs
	nodeConfig.HTTPConfig, err = getHTTPConfig(v)
	if err != nil {
		return node.Config{}, err
	}

	// Health
	nodeConfig.HealthCheckFreq = v.GetDuration(HealthCheckFreqKey)
	if nodeConfig.HealthCheckFreq < 0 {
		return node.Config{}, fmt.Errorf("%s must be positive", HealthCheckFreqKey)
	}
	// Halflife of continuous averager used in health checks
	healthCheckAveragerHalflife := v.GetDuration(HealthCheckAveragerHalflifeKey)
	if healthCheckAveragerHalflife <= 0 {
		return node.Config{}, fmt.Errorf("%s must be positive", HealthCheckAveragerHalflifeKey)
	}

	// Router
	nodeConfig.ConsensusRouter = &router.ChainRouter{}
	nodeConfig.RouterHealthConfig, err = getRouterHealthConfig(v, healthCheckAveragerHalflife)
	if err != nil {
		return node.Config{}, err
	}

	// Metrics
	nodeConfig.MeterVMEnabled = v.GetBool(MeterVMsEnabledKey)

	// Network Config
	nodeConfig.NetworkConfig, err = getNetworkConfig(v, healthCheckAveragerHalflife)
	if err != nil {
		return node.Config{}, err
	}

	// Benchlist
	nodeConfig.BenchlistConfig, err = getBenchlistConfig(v, nodeConfig.ConsensusParams.Alpha, nodeConfig.ConsensusParams.K)
	if err != nil {
		return node.Config{}, err
	}

	// File Descriptor Limit
	fdLimit := v.GetUint64(FdLimitKey)
	if err := ulimit.Set(fdLimit); err != nil {
		return node.Config{}, fmt.Errorf("failed to set fd limit correctly due to: %w", err)
	}

	// Tx Fee
	nodeConfig.TxFeeConfig = getTxFeeConfig(v, nodeConfig.NetworkID)

	// Epoch
	nodeConfig.EpochConfig, err = getEpochConfig(v, nodeConfig.NetworkID)
	if err != nil {
		return node.Config{}, fmt.Errorf("couldn't load epoch config: %w", err)
	}

	// Genesis Data
	nodeConfig.GenesisBytes, nodeConfig.AvaxAssetID, err = genesis.Genesis(
		nodeConfig.NetworkID,
		os.ExpandEnv(v.GetString(GenesisConfigFileKey)),
	)
	if err != nil {
		return node.Config{}, fmt.Errorf("unable to load genesis file: %w", err)
	}

	// Assertions
	nodeConfig.EnableAssertions = v.GetBool(AssertionsEnabledKey)

	// Crypto
	nodeConfig.EnableCrypto = v.GetBool(SignatureVerificationEnabledKey)

	// Bootstrap Configs
	nodeConfig.BootstrapConfig, err = getBootstrapConfig(v, nodeConfig.NetworkID)
	if err != nil {
		return node.Config{}, err
	}

	// Chain Configs
	nodeConfig.ChainConfigs, err = getChainConfigs(v)
	if err != nil {
		return node.Config{}, err
	}

	// Profiler
	nodeConfig.ProfilerConfig, err = getProfilerConfig(v)
	if err != nil {
		return node.Config{}, err
	}

	// VM Aliases
	nodeConfig.VMAliases, err = getVMAliases(v)
	if err != nil {
		return node.Config{}, err
	}
	return nodeConfig, nil
}<|MERGE_RESOLUTION|>--- conflicted
+++ resolved
@@ -512,8 +512,10 @@
 func getTxFeeConfig(v *viper.Viper, networkID uint32) genesis.TxFeeConfig {
 	if networkID != constants.MainnetID && networkID != constants.FujiID {
 		return genesis.TxFeeConfig{
-			TxFee:         v.GetUint64(TxFeeKey),
-			CreationTxFee: v.GetUint64(CreationTxFeeKey),
+			TxFee:                 v.GetUint64(TxFeeKey),
+			CreateAssetTxFee:      v.GetUint64(CreateAssetTxFeeKey),
+			CreateSubnetTxFee:     v.GetUint64(CreateSubnetTxFeeKey),
+			CreateBlockchainTxFee: v.GetUint64(CreateBlockchainTxFeeKey),
 		}
 	}
 	return genesis.GetTxFeeConfig(networkID)
@@ -521,34 +523,12 @@
 
 func getEpochConfig(v *viper.Viper, networkID uint32) (genesis.EpochConfig, error) {
 	if networkID != constants.MainnetID && networkID != constants.FujiID {
-<<<<<<< HEAD
-		nodeConfig.TxFee = v.GetUint64(TxFeeKey)
-		nodeConfig.CreateAssetTxFee = v.GetUint64(CreateAssetTxFeeKey)
-		nodeConfig.CreateSubnetTxFee = v.GetUint64(CreateSubnetTxFeeKey)
-		nodeConfig.CreateBlockchainTxFee = v.GetUint64(CreateBlockchainTxFeeKey)
-		nodeConfig.UptimeRequirement = v.GetFloat64(UptimeRequirementKey)
-
-		minValidatorStake := v.GetUint64(MinValidatorStakeKey)
-		maxValidatorStake := v.GetUint64(MaxValidatorStakeKey)
-		if minValidatorStake > maxValidatorStake {
-			return node.Config{}, errors.New("minimum validator stake can't be greater than maximum validator stake")
-		}
-
-		nodeConfig.MinValidatorStake = minValidatorStake
-		nodeConfig.MaxValidatorStake = maxValidatorStake
-		nodeConfig.MinDelegatorStake = v.GetUint64(MinDelegatorStakeKey)
-
-		minDelegationFee := v.GetUint64(MinDelegatorFeeKey)
-		if minDelegationFee > 1_000_000 {
-			return node.Config{}, errors.New("delegation fee must be in the range [0, 1000000]")
-=======
 		config := genesis.EpochConfig{
 			EpochFirstTransition: time.Unix(v.GetInt64(SnowEpochFirstTransitionKey), 0),
 			EpochDuration:        v.GetDuration(SnowEpochDurationKey),
 		}
 		if config.EpochDuration <= 0 {
 			return genesis.EpochConfig{}, fmt.Errorf("%s must be > 0", SnowEpochDurationKey)
->>>>>>> 70bfe375
 		}
 		return config, nil
 	}
