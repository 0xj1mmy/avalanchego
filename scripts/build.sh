#!/usr/bin/env bash

set -o errexit
set -o nounset
set -o pipefail

# Directory above this script
AVALANCHE_PATH=$( cd "$( dirname "${BASH_SOURCE[0]}" )"; cd .. && pwd )

<<<<<<< HEAD
# Load the versions
source "$AVALANCHE_PATH"/scripts/versions.sh

# Load the constants
source "$AVALANCHE_PATH"/scripts/constants.sh

# Download dependencies
echo "Downloading dependencies..."
go mod download

# Build avalanchego
"$AVALANCHE_PATH"/scripts/build_avalanche.sh

# Build coreth
"$AVALANCHE_PATH"/scripts/build_coreth.sh

# Exit build successfully if the binaries are created
if [[ -f "$build_dir/avalanchego" && -f "$plugin_dir/evm" ]]; then
=======
AVALANCHE_PATH=$( cd "$( dirname "${BASH_SOURCE[0]}" )"; cd .. && pwd ) # Directory above this script
source $AVALANCHE_PATH/scripts/constants.sh

"$AVALANCHE_PATH/scripts/build_avalanche.sh"
"$AVALANCHE_PATH/scripts/build_coreth.sh"
"$AVALANCHE_PATH/scripts/build_prev.sh"


if [[ -f "$AVALANCHEGO_PROCESS_PATH" && -f "$EVM_PATH" ]]; then
>>>>>>> 32e18d07
        echo "Build Successful"
        exit 0
else
        echo "Build failure" >&2
        exit 1
fi<|MERGE_RESOLUTION|>--- conflicted
+++ resolved
@@ -7,7 +7,6 @@
 # Directory above this script
 AVALANCHE_PATH=$( cd "$( dirname "${BASH_SOURCE[0]}" )"; cd .. && pwd )
 
-<<<<<<< HEAD
 # Load the versions
 source "$AVALANCHE_PATH"/scripts/versions.sh
 
@@ -24,19 +23,11 @@
 # Build coreth
 "$AVALANCHE_PATH"/scripts/build_coreth.sh
 
-# Exit build successfully if the binaries are created
-if [[ -f "$build_dir/avalanchego" && -f "$plugin_dir/evm" ]]; then
-=======
-AVALANCHE_PATH=$( cd "$( dirname "${BASH_SOURCE[0]}" )"; cd .. && pwd ) # Directory above this script
-source $AVALANCHE_PATH/scripts/constants.sh
-
-"$AVALANCHE_PATH/scripts/build_avalanche.sh"
-"$AVALANCHE_PATH/scripts/build_coreth.sh"
+# Build prev version
 "$AVALANCHE_PATH/scripts/build_prev.sh"
 
-
+# Exit build successfully if the binaries are created
 if [[ -f "$AVALANCHEGO_PROCESS_PATH" && -f "$EVM_PATH" ]]; then
->>>>>>> 32e18d07
         echo "Build Successful"
         exit 0
 else
