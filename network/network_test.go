--- conflicted
+++ resolved
@@ -268,17 +268,15 @@
 				container,
 				onFinishedHandling)
 		}
+	case message.AppGossip:
+		chainID, _ := ids.ToID(msg.Get(message.ChainID).([]byte))
+		appGossipBytes := msg.Get(message.AppGossipBytes).([]byte)
+
+		if h.AppGossipF != nil {
+			h.AppGossipF(nodeID, chainID, appGossipBytes, onFinishedHandling)
+		}
 	default:
 		return
-	}
-}
-
-func (h *testHandler) AppGossip(nodeID ids.ShortID,
-	chainID ids.ID,
-	appGossipBytes []byte,
-	onFinishedHandling func()) {
-	if h.AppGossipF != nil {
-		h.AppGossipF(nodeID, chainID, appGossipBytes, onFinishedHandling)
 	}
 }
 
@@ -358,15 +356,11 @@
 		closed:  make(chan struct{}),
 	}
 
-<<<<<<< HEAD
-	vdrs := validators.NewSet()
+	vdrs := getDefaultManager()
+	beacons := validators.NewSet()
 	metrics := prometheus.NewRegistry()
 	msgCreator, err := message.NewMsgCreator(metrics, true /*compressionEnabled*/)
 	assert.NoError(t, err)
-=======
-	vdrs := getDefaultManager()
-	beacons := validators.NewSet()
->>>>>>> 1bb9edf9
 	handler := &testHandler{}
 	net, err := newDefaultNetwork(
 		id,
@@ -998,8 +992,8 @@
 	caller0.outbounds[ip1.IP().String()] = listener1
 	caller1.outbounds[ip0.IP().String()] = listener0
 
-<<<<<<< HEAD
-	vdrs := validators.NewSet()
+	vdrs := getDefaultManager()
+	beacons := validators.NewSet()
 	metrics0 := prometheus.NewRegistry()
 	msgCreator0, err := message.NewMsgCreator(metrics0, true /*compressionEnabled*/)
 	assert.NoError(t, err)
@@ -1007,10 +1001,6 @@
 	metrics1 := prometheus.NewRegistry()
 	msgCreator1, err := message.NewMsgCreator(metrics1, true /*compressionEnabled*/)
 	assert.NoError(t, err)
-=======
-	vdrs := getDefaultManager()
-	beacons := validators.NewSet()
->>>>>>> 1bb9edf9
 
 	handler := &testHandler{}
 
@@ -2791,6 +2781,8 @@
 		tlsConfig2,
 		listener2,
 		caller2,
+		metrics2,
+		msgCreator2,
 		handler2,
 	)
 	assert.NoError(t, err)
@@ -2817,8 +2809,13 @@
 	wg1.Wait()
 	wg2.Wait()
 
-	net0.SendGossip(testSubnetID, ids.GenerateTestID(), testSubnetContainerID, []byte("test"), false)
-	net0.SendGossip(constants.PrimaryNetworkID, ids.GenerateTestID(), testPrimaryContainerID, []byte("test2"), false)
+	gossipMsg0, err := msgCreator0.Put(ids.GenerateTestID(), constants.GossipMsgRequestID, testSubnetContainerID, []byte("test0"))
+	assert.NoError(t, err)
+	net0.Gossip(gossipMsg0, testSubnetID, false)
+
+	gossipMsg1, err := msgCreator0.Put(ids.GenerateTestID(), constants.GossipMsgRequestID, testPrimaryContainerID, []byte("test1"))
+	assert.NoError(t, err)
+	net0.Gossip(gossipMsg1, constants.PrimaryNetworkID, false)
 
 	wg1P.Wait()
 	wg2P.Wait()
@@ -2930,6 +2927,9 @@
 
 	testAppGossipBytes := []byte("appgossip")
 	testAppGossipSpecificBytes := []byte("appgossipspecific")
+	metrics0 := prometheus.NewRegistry()
+	msgCreator0, err := message.NewMsgCreator(metrics0, true /*compressionEnabled*/)
+	assert.NoError(t, err)
 	handler0 := &testHandler{
 		ConnectedF: func(id ids.ShortID) {
 			assert.NotEqual(t, id0, id)
@@ -2943,6 +2943,9 @@
 		},
 	}
 
+	metrics1 := prometheus.NewRegistry()
+	msgCreator1, err := message.NewMsgCreator(metrics1, true /*compressionEnabled*/)
+	assert.NoError(t, err)
 	handler1 := &testHandler{
 		ConnectedF: func(id ids.ShortID) {
 			assert.NotEqual(t, id1, id)
@@ -2957,6 +2960,9 @@
 		},
 	}
 
+	metrics2 := prometheus.NewRegistry()
+	msgCreator2, err := message.NewMsgCreator(metrics2, true /*compressionEnabled*/)
+	assert.NoError(t, err)
 	handler2 := &testHandler{
 		ConnectedF: func(id ids.ShortID) {
 			assert.NotEqual(t, id2, id)
@@ -2982,6 +2988,8 @@
 		tlsConfig0,
 		listener0,
 		caller0,
+		metrics0,
+		msgCreator0,
 		handler0,
 	)
 	assert.NoError(t, err)
@@ -2998,6 +3006,8 @@
 		tlsConfig1,
 		listener1,
 		caller1,
+		metrics1,
+		msgCreator1,
 		handler1,
 	)
 	assert.NoError(t, err)
@@ -3042,24 +3052,16 @@
 	wg1.Wait()
 	wg2.Wait()
 
-<<<<<<< HEAD
-	msg1, err := msgCreator0.Put(ids.GenerateTestID(), constants.GossipMsgRequestID,
-		testSubnetContainerID, []byte("test"))
-	assert.NoError(t, err)
-	net0.Gossip(constants.GossipMsg, msg1, testSubnetID)
-
-	msg2, err := msgCreator0.Put(ids.GenerateTestID(), constants.GossipMsgRequestID,
-		testPrimaryContainerID, []byte("test2"))
-	net0.Gossip(constants.GossipMsg, msg2, constants.PrimaryNetworkID)
-
-	assert.NoError(t, err)
-=======
 	chainID := ids.GenerateTestID()
-	net0.SendAppGossip(constants.PrimaryNetworkID, chainID, testAppGossipBytes, false)
+	msg1, err := msgCreator0.AppGossip(chainID, testAppGossipBytes)
+	assert.NoError(t, err)
+	net0.Gossip(msg1, constants.PrimaryNetworkID, false)
+
 	specificNodeSet := ids.NewShortSet(1)
 	specificNodeSet.Add(id2)
-	net0.SendAppGossipSpecific(specificNodeSet, constants.PrimaryNetworkID, chainID, testAppGossipSpecificBytes, false)
->>>>>>> 1bb9edf9
+	msg2, err := msgCreator0.AppGossip(chainID, testAppGossipSpecificBytes)
+	assert.NoError(t, err)
+	net0.SpecificGossip(msg2, specificNodeSet, constants.PrimaryNetworkID, false)
 
 	wg1P.Wait()
 	wg2P.Wait()
@@ -3168,11 +3170,7 @@
 	metrics *prometheus.Registry,
 	msgCreator message.MsgCreator,
 	router router.Router) (Network, error) {
-<<<<<<< HEAD
-	n, err := newDefaultNetwork(id, ip, vdrs, tlsKey, subnetSet, tlsConfig, listener, metrics, msgCreator, router)
-=======
-	n, err := newDefaultNetwork(id, ip, vdrs, beacons, tlsKey, subnetSet, tlsConfig, listener, router)
->>>>>>> 1bb9edf9
+	n, err := newDefaultNetwork(id, ip, vdrs, beacons, tlsKey, subnetSet, tlsConfig, listener, metrics, msgCreator, router)
 	if err != nil {
 		return nil, err
 	}
