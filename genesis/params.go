// (c) 2019-2020, Ava Labs, Inc. All rights reserved.
// See the file LICENSE for licensing terms.

package genesis

import (
	"time"

	"github.com/ava-labs/avalanchego/utils/constants"
)

<<<<<<< HEAD
type Params struct {
	// Transaction fee
	TxFee uint64 `json:"txFee"`
	// Transaction fee for create asset transactions
	CreateAssetTxFee uint64 `json:"createAssetTxFee"`
	// Transaction fee for create subnet transactions
	CreateSubnetTxFee uint64 `json:"createSubnetTxFee"`
	// Transaction fee for create blockchain transactions
	CreateBlockchainTxFee uint64 `json:"createBlockchainTxFee"`
=======
type StakingConfig struct {
>>>>>>> 70bfe375
	// Staking uptime requirements
	UptimeRequirement float64 `json:"uptimeRequirement"`
	// Minimum stake, in nAVAX, required to validate the primary network
	MinValidatorStake uint64 `json:"minValidatorStake"`
	// Maximum stake, in nAVAX, allowed to be placed on a single validator in
	// the primary network
	MaxValidatorStake uint64 `json:"maxValidatorStake"`
	// Minimum stake, in nAVAX, that can be delegated on the primary network
	MinDelegatorStake uint64 `json:"minDelegatorStake"`
	// Minimum delegation fee, in the range [0, 1000000], that can be charged
	// for delegation on the primary network.
	MinDelegationFee uint32 `json:"minDelegationFee"`
	// MinStakeDuration is the minimum amount of time a validator can validate
	// for in a single period.
	MinStakeDuration time.Duration `json:"minStakeDuration"`
	// MaxStakeDuration is the maximum amount of time a validator can validate
	// for in a single period.
	MaxStakeDuration time.Duration `json:"maxStakeDuration"`
	// StakeMintingPeriod is the amount of time for a consumption period.
	StakeMintingPeriod time.Duration `json:"stakeMintingPeriod"`
}

type TxFeeConfig struct {
	// Transaction fee
	TxFee uint64 `json:"txFee"`
	// Transaction fee for transactions that create new state
	CreationTxFee uint64 `json:"creationTxFee"`
}

type EpochConfig struct {
	// EpochFirstTransition is the time that the transition from epoch 0 to 1
	// should occur.
	EpochFirstTransition time.Time `json:"epochFirstTransition"`
	// EpochDuration is the amount of time that an epoch runs for.
	EpochDuration time.Duration `json:"epochDuration"`
}

type Params struct {
	StakingConfig
	TxFeeConfig
	EpochConfig
}

func GetEpochConfig(networkID uint32) EpochConfig {
	switch networkID {
	case constants.MainnetID:
		return MainnetParams.EpochConfig
	case constants.FujiID:
		return FujiParams.EpochConfig
	case constants.LocalID:
		return LocalParams.EpochConfig
	default:
		return LocalParams.EpochConfig
	}
}

func GetTxFeeConfig(networkID uint32) TxFeeConfig {
	switch networkID {
	case constants.MainnetID:
		return MainnetParams.TxFeeConfig
	case constants.FujiID:
		return FujiParams.TxFeeConfig
	case constants.LocalID:
		return LocalParams.TxFeeConfig
	default:
		return LocalParams.TxFeeConfig
	}
}

func GetStakingConfig(networkID uint32) StakingConfig {
	switch networkID {
	case constants.MainnetID:
		return MainnetParams.StakingConfig
	case constants.FujiID:
		return FujiParams.StakingConfig
	case constants.LocalID:
		return LocalParams.StakingConfig
	default:
		return LocalParams.StakingConfig
	}
}<|MERGE_RESOLUTION|>--- conflicted
+++ resolved
@@ -9,19 +9,7 @@
 	"github.com/ava-labs/avalanchego/utils/constants"
 )
 
-<<<<<<< HEAD
-type Params struct {
-	// Transaction fee
-	TxFee uint64 `json:"txFee"`
-	// Transaction fee for create asset transactions
-	CreateAssetTxFee uint64 `json:"createAssetTxFee"`
-	// Transaction fee for create subnet transactions
-	CreateSubnetTxFee uint64 `json:"createSubnetTxFee"`
-	// Transaction fee for create blockchain transactions
-	CreateBlockchainTxFee uint64 `json:"createBlockchainTxFee"`
-=======
 type StakingConfig struct {
->>>>>>> 70bfe375
 	// Staking uptime requirements
 	UptimeRequirement float64 `json:"uptimeRequirement"`
 	// Minimum stake, in nAVAX, required to validate the primary network
@@ -47,8 +35,12 @@
 type TxFeeConfig struct {
 	// Transaction fee
 	TxFee uint64 `json:"txFee"`
-	// Transaction fee for transactions that create new state
-	CreationTxFee uint64 `json:"creationTxFee"`
+	// Transaction fee for create asset transactions
+	CreateAssetTxFee uint64 `json:"createAssetTxFee"`
+	// Transaction fee for create subnet transactions
+	CreateSubnetTxFee uint64 `json:"createSubnetTxFee"`
+	// Transaction fee for create blockchain transactions
+	CreateBlockchainTxFee uint64 `json:"createBlockchainTxFee"`
 }
 
 type EpochConfig struct {
