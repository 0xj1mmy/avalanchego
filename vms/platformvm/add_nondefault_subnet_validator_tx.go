// (c) 2019-2020, Ava Labs, Inc. All rights reserved.
// See the file LICENSE for licensing terms.

package platformvm

import (
	"errors"
	"fmt"

	"github.com/ava-labs/gecko/database"
	"github.com/ava-labs/gecko/database/versiondb"
	"github.com/ava-labs/gecko/ids"
	"github.com/ava-labs/gecko/snow/validators"
	"github.com/ava-labs/gecko/utils/crypto"
	"github.com/ava-labs/gecko/utils/hashing"
	"github.com/ava-labs/gecko/vms/components/ava"
	"github.com/ava-labs/gecko/vms/components/verify"
)

var (
	errSigsNotSorted           = errors.New("control signatures not sorted")
	errWrongNumberOfSignatures = errors.New("wrong number of signatures")
	errDSValidatorSubset       = errors.New("all subnets must be a subset of the default subnet")
)

// UnsignedAddNonDefaultSubnetValidatorTx is an unsigned addNonDefaultSubnetValidatorTx
type UnsignedAddNonDefaultSubnetValidatorTx struct {
	vm *VM

	// ID of this tx
	id ids.ID

	// Byte representation of the unsigned transaction
	unsignedBytes []byte

	// Byte representation of the signed transaction (ie with Creds and ControlSigs)
	bytes []byte

	// IDs of control keys
	controlIDs []ids.ShortID

	// The validator
	SubnetValidator `serialize:"true"`

	// ID of the network
	NetworkID uint32 `serialize:"true"`

	// Input UTXOs
	Ins []*ava.TransferableInput `serialize:"true"`

	// Output UTXOs
	Outs []*ava.TransferableOutput `serialize:"true"`
}

// UnsignedBytes returns the byte representation of this unsigned tx
func (tx *UnsignedAddNonDefaultSubnetValidatorTx) UnsignedBytes() []byte {
	return tx.unsignedBytes
}

// addNonDefaultSubnetValidatorTx is a transaction that, if it is in a ProposeAddValidator block that
// is accepted and followed by a Commit block, adds a validator to the pending validator set of a subnet
// other than the default subnet.
// (That is, the validator in the tx will validate at some point in the future.)
// The transaction fee will be paid from the account whose ID is [Sigs[0].Address()]
type addNonDefaultSubnetValidatorTx struct {
	UnsignedAddNonDefaultSubnetValidatorTx `serialize:"true"`

	// Credentials that authorize the inputs to spend the corresponding outputs
	Creds []verify.Verifiable `serialize:"true"`

	// When a subnet is created, it specifies a set of public keys ("control keys") such
	// that in order to add a validator to the subnet, a tx must be signed with
	// a certain threshold of those keys
	// Each element of ControlSigs is the signature of one of those keys
	ControlSigs [][crypto.SECP256K1RSigLen]byte `serialize:"true"`
}

// initialize [tx]
func (tx *addNonDefaultSubnetValidatorTx) initialize(vm *VM) error {
	var err error
	tx.unsignedBytes, err = Codec.Marshal(interface{}(tx.UnsignedAddNonDefaultSubnetValidatorTx))
	if err != nil {
		fmt.Errorf("couldn't marshal UnsignedAddNonDefaultSubnetValidatorTx: %w", err)
	}
	tx.bytes, err = Codec.Marshal(tx) // byte representation of the signed transaction
	if err != nil {
		fmt.Errorf("couldn't marshal addNonDefaultSubnetValidatorTx: %w", err)
	}
	tx.vm = vm
	tx.id = ids.NewID(hashing.ComputeHash256Array(tx.bytes))
	return nil
}

func (tx *addNonDefaultSubnetValidatorTx) ID() ids.ID { return tx.id }

// SyntacticVerify return nil iff [tx] is valid
// If [tx] is valid, sets [tx.accountID]
<<<<<<< HEAD
// TODO: only verify once
func (tx *addNonDefaultSubnetValidatorTx) SyntacticVerify() error {
	switch {
	case tx == nil:
		return errNilTx
=======
func (tx *addNonDefaultSubnetValidatorTx) SyntacticVerify() TxError {
	switch {
	case tx == nil:
		return tempError{errNilTx}
	case !tx.senderID.IsZero():
		return nil // Only verify the transaction once
>>>>>>> 369666a0
	case tx.id.IsZero():
		return tempError{errInvalidID}
	case tx.NetworkID != tx.vm.Ctx.NetworkID:
		return permError{errWrongNetworkID}
	case tx.NodeID.IsZero():
		return tempError{errInvalidID}
	case tx.Subnet.IsZero():
		return tempError{errInvalidID}
	case tx.Wght == 0: // Ensure the validator has some weight
		return permError{errWeightTooSmall}
	case !crypto.IsSortedAndUniqueSECP2561RSigs(tx.ControlSigs):
		return permError{errSigsNotSorted}
	}

	// Ensure staking length is not too short or long
	stakingDuration := tx.Duration()
	if stakingDuration < MinimumStakingDuration {
		return permError{errStakeTooShort}
	} else if stakingDuration > MaximumStakingDuration {
		return permError{errStakeTooLong}
	}

	// Byte representation of the unsigned transaction
	unsignedIntf := interface{}(&tx.UnsignedAddNonDefaultSubnetValidatorTx)
	unsignedBytes, err := Codec.Marshal(&unsignedIntf)
	if err != nil {
		return permError{err}
	}
	unsignedBytesHash := hashing.ComputeHash256(unsignedBytes)

	tx.controlIDs = make([]ids.ShortID, len(tx.ControlSigs))
	// recover control signatures
	for i, sig := range tx.ControlSigs {
		key, err := tx.vm.factory.RecoverHashPublicKey(unsignedBytesHash, sig[:])
		if err != nil {
			return permError{err}
		}
		tx.controlIDs[i] = key.Address()
	}

<<<<<<< HEAD
	if err := syntacticVerifySpend(tx.Ins, tx.Outs); err != nil {
		return err
=======
	// get account to pay tx fee from
	key, err := tx.vm.factory.RecoverHashPublicKey(unsignedBytesHash, tx.PayerSig[:])
	if err != nil {
		return permError{err}
>>>>>>> 369666a0
	}

	return nil
}

// getDefaultSubnetStaker ...
func (h *EventHeap) getDefaultSubnetStaker(id ids.ShortID) (*addDefaultSubnetValidatorTx, error) {
	for _, txIntf := range h.Txs {
		tx, ok := txIntf.(*addDefaultSubnetValidatorTx)
		if !ok {
			continue
		}

		if id.Equals(tx.NodeID) {
			return tx, nil
		}
	}
	return nil, errors.New("couldn't find validator in the default subnet")
}

// SemanticVerify this transaction is valid.
func (tx *addNonDefaultSubnetValidatorTx) SemanticVerify(db database.Database) (*versiondb.Database, *versiondb.Database, func(), func(), TxError) {
	// Ensure tx is syntactically valid
	if err := tx.SyntacticVerify(); err != nil {
		return nil, nil, nil, nil, err
	}

	// Get info about the subnet we're adding a validator to
	subnets, err := tx.vm.getSubnets(db)
	if err != nil {
		return nil, nil, nil, nil, permError{err}
	}
	var subnet *CreateSubnetTx
	for _, sn := range subnets {
		if sn.id.Equals(tx.SubnetID()) {
			subnet = sn
			break
		}
	}
	if subnet == nil {
		return nil, nil, nil, nil, permError{fmt.Errorf("there is no subnet with ID %s", tx.SubnetID())}
	}

	// Ensure the sigs on [tx] are valid
	if len(tx.ControlSigs) != int(subnet.Threshold) {
		return nil, nil, nil, nil, permError{fmt.Errorf("expected tx to have %d control sigs but has %d", subnet.Threshold, len(tx.ControlSigs))}
	}
	if !crypto.IsSortedAndUniqueSECP2561RSigs(tx.ControlSigs) {
		return nil, nil, nil, nil, permError{errors.New("control signatures aren't sorted")}
	}

	controlKeys := ids.ShortSet{}
	controlKeys.Add(subnet.ControlKeys...)
	for _, controlID := range tx.controlIDs {
		if !controlKeys.Contains(controlID) {
			return nil, nil, nil, nil, permError{errors.New("tx has control signature from key not in subnet's ControlKeys")}
		}
	}

	// Ensure that the period this validator validates the specified subnet is a subnet of the time they validate the default subnet
	// First, see if they're currently validating the default subnet
	currentDSValidators, err := tx.vm.getCurrentValidators(db, DefaultSubnetID)
	if err != nil {
		return nil, nil, nil, nil, permError{fmt.Errorf("couldn't get current validators of default subnet: %v", err)}
	}

	if dsValidator, err := currentDSValidators.getDefaultSubnetStaker(tx.NodeID); err == nil {
		if !tx.DurationValidator.BoundedBy(dsValidator.StartTime(), dsValidator.EndTime()) {
			return nil, nil, nil, nil,
				permError{fmt.Errorf("time validating subnet [%v, %v] not subset of time validating default subnet [%v, %v]",
					tx.DurationValidator.StartTime(), tx.DurationValidator.EndTime(),
					dsValidator.StartTime(), dsValidator.EndTime())}
		}
	} else {
		// They aren't currently validating the default subnet.
		// See if they will validate the default subnet in the future.
		pendingDSValidators, err := tx.vm.getPendingValidators(db, DefaultSubnetID)
		if err != nil {
			return nil, nil, nil, nil, permError{fmt.Errorf("couldn't get pending validators of default subnet: %v", err)}
		}
		dsValidator, err := pendingDSValidators.getDefaultSubnetStaker(tx.NodeID)
		if err != nil {
			return nil, nil, nil, nil,
				permError{fmt.Errorf("validator would not be validating default subnet while validating non-default subnet")}
		}
		if !tx.DurationValidator.BoundedBy(dsValidator.StartTime(), dsValidator.EndTime()) {
			return nil, nil, nil, nil,
				permError{fmt.Errorf("time validating subnet [%v, %v] not subset of time validating default subnet [%v, %v]",
					tx.DurationValidator.StartTime(), tx.DurationValidator.EndTime(),
					dsValidator.StartTime(), dsValidator.EndTime())}
		}
	}

	// Ensure the proposed validator starts after the current timestamp
	currentTimestamp, err := tx.vm.getTimestamp(db)
	if err != nil {
		return nil, nil, nil, nil, permError{fmt.Errorf("couldn't get current timestamp: %v", err)}
	}
	validatorStartTime := tx.StartTime()
	if !currentTimestamp.Before(validatorStartTime) {
		return nil, nil, nil, nil, permError{fmt.Errorf("chain timestamp (%s) not before validator's start time (%s)",
			currentTimestamp,
			validatorStartTime)}
	}

	// Get the account that is paying the transaction fee and, if the proposal is to add a validator
	// to the default subnet, providing the staked $AVA.
	// The ID of this account is the address associated with the public key that signed this tx
	accountID := tx.senderID
	account, err := tx.vm.getAccount(db, accountID)
	if err != nil {
		return nil, nil, nil, nil, permError{errDBAccount}
	}

	// The account if this block's proposal is committed and the validator is added
	// to the pending validator set. (Increase the account's nonce; decrease its balance.)
	newAccount, err := account.Remove(0, tx.Nonce) // Remove also removes the fee
	if err != nil {
		return nil, nil, nil, nil, permError{err}
	}

	// Ensure the proposed validator is not already a validator of the specified subnet
	currentEvents, err := tx.vm.getCurrentValidators(db, tx.Subnet)
	if err != nil {
		return nil, nil, nil, nil, permError{fmt.Errorf("couldn't get current validators of subnet %s: %v", tx.Subnet, err)}
	}
	currentValidators := validators.NewSet()
	currentValidators.Set(tx.vm.getValidators(currentEvents))
	if currentValidators.Contains(tx.NodeID) {
		return nil, nil, nil, nil, permError{fmt.Errorf("validator with ID %s already in the current validator set for subnet with ID %s",
			tx.NodeID,
			tx.Subnet)}
	}

	// Ensure the proposed validator is not already slated to validate for the specified subnet
	pendingEvents, err := tx.vm.getPendingValidators(db, tx.Subnet)
	if err != nil {
		return nil, nil, nil, nil, permError{fmt.Errorf("couldn't get pending validators of subnet %s: %v", tx.Subnet, err)}
	}
	pendingValidators := validators.NewSet()
	pendingValidators.Set(tx.vm.getValidators(pendingEvents))
	if pendingValidators.Contains(tx.NodeID) {
		return nil, nil, nil, nil, permError{fmt.Errorf("validator with ID %s already in the pending validator set for subnet with ID %s",
			tx.NodeID,
			tx.Subnet)}
	}

	pendingEvents.Add(tx) // add validator to set of pending validators

	// If this proposal is committed, update the pending validator set to include the validator,
	// update the validator's account by removing the staked $AVA
	onCommitDB := versiondb.New(db)
	if err := tx.vm.putPendingValidators(onCommitDB, pendingEvents, tx.Subnet); err != nil {
		return nil, nil, nil, nil, permError{fmt.Errorf("couldn't put current validators: %v", err)}
	}
	if err := tx.vm.putAccount(onCommitDB, newAccount); err != nil {
		return nil, nil, nil, nil, permError{fmt.Errorf("couldn't put account: %v", err)}
	}

	// If this proposal is aborted, chain state doesn't change
	onAbortDB := versiondb.New(db)

	return onCommitDB, onAbortDB, nil, nil, nil
}

// InitiallyPrefersCommit returns true if the proposed validators start time is
// after the current wall clock time,
func (tx *addNonDefaultSubnetValidatorTx) InitiallyPrefersCommit() bool {
	return tx.StartTime().After(tx.vm.clock.Time())
}

func (vm *VM) newAddNonDefaultSubnetValidatorTx(
	nonce,
	weight,
	startTime,
	endTime uint64,
	nodeID ids.ShortID,
	subnetID ids.ID,
	networkID uint32,
	controlKeys []*crypto.PrivateKeySECP256K1R,
	payerKey *crypto.PrivateKeySECP256K1R,
) (*addNonDefaultSubnetValidatorTx, error) {
	tx := &addNonDefaultSubnetValidatorTx{
		UnsignedAddNonDefaultSubnetValidatorTx: UnsignedAddNonDefaultSubnetValidatorTx{
			SubnetValidator: SubnetValidator{
				DurationValidator: DurationValidator{
					Validator: Validator{
						NodeID: nodeID,
						Wght:   weight,
					},
					Start: startTime,
					End:   endTime,
				},
				Subnet: subnetID,
			},
			NetworkID: networkID,
		},
	}

	unsignedIntf := interface{}(&tx.UnsignedAddNonDefaultSubnetValidatorTx)
	unsignedBytes, err := Codec.Marshal(&unsignedIntf) // byte repr. of unsigned tx
	if err != nil {
		return nil, err
	}
	unsignedHash := hashing.ComputeHash256(unsignedBytes)

	// Sign this tx with each control key
	tx.ControlSigs = make([][crypto.SECP256K1RSigLen]byte, len(controlKeys))
	for i, key := range controlKeys {
		sig, err := key.SignHash(unsignedHash)
		if err != nil {
			return nil, err
		}
		// tx.ControlSigs[i] is type [65]byte but sig is type []byte
		// so we have to do the below
		copy(tx.ControlSigs[i][:], sig)
	}
	crypto.SortSECP2561RSigs(tx.ControlSigs)

	// Sign this tx with the key of the tx fee payer
	sig, err := payerKey.SignHash(unsignedHash)
	if err != nil {
		return nil, err
	}
	copy(tx.PayerSig[:], sig)

	return tx, tx.initialize(vm)
}<|MERGE_RESOLUTION|>--- conflicted
+++ resolved
@@ -95,20 +95,11 @@
 
 // SyntacticVerify return nil iff [tx] is valid
 // If [tx] is valid, sets [tx.accountID]
-<<<<<<< HEAD
 // TODO: only verify once
 func (tx *addNonDefaultSubnetValidatorTx) SyntacticVerify() error {
 	switch {
 	case tx == nil:
-		return errNilTx
-=======
-func (tx *addNonDefaultSubnetValidatorTx) SyntacticVerify() TxError {
-	switch {
-	case tx == nil:
 		return tempError{errNilTx}
-	case !tx.senderID.IsZero():
-		return nil // Only verify the transaction once
->>>>>>> 369666a0
 	case tx.id.IsZero():
 		return tempError{errInvalidID}
 	case tx.NetworkID != tx.vm.Ctx.NetworkID:
@@ -149,15 +140,8 @@
 		tx.controlIDs[i] = key.Address()
 	}
 
-<<<<<<< HEAD
 	if err := syntacticVerifySpend(tx.Ins, tx.Outs); err != nil {
 		return err
-=======
-	// get account to pay tx fee from
-	key, err := tx.vm.factory.RecoverHashPublicKey(unsignedBytesHash, tx.PayerSig[:])
-	if err != nil {
-		return permError{err}
->>>>>>> 369666a0
 	}
 
 	return nil
@@ -182,7 +166,7 @@
 func (tx *addNonDefaultSubnetValidatorTx) SemanticVerify(db database.Database) (*versiondb.Database, *versiondb.Database, func(), func(), TxError) {
 	// Ensure tx is syntactically valid
 	if err := tx.SyntacticVerify(); err != nil {
-		return nil, nil, nil, nil, err
+		return nil, nil, nil, nil, permError{err}
 	}
 
 	// Get info about the subnet we're adding a validator to
