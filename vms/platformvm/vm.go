// (c) 2021, Ava Labs, Inc. All rights reserved.
// See the file LICENSE for licensing terms.

package platformvm

import (
	"errors"
	"fmt"
	"math"
	"time"

	"github.com/gorilla/rpc/v2"

	"github.com/ava-labs/avalanchego/cache"
	"github.com/ava-labs/avalanchego/chains"
	"github.com/ava-labs/avalanchego/codec"
	"github.com/ava-labs/avalanchego/codec/linearcodec"
	"github.com/ava-labs/avalanchego/codec/reflectcodec"
	"github.com/ava-labs/avalanchego/database"
	"github.com/ava-labs/avalanchego/database/manager"
	"github.com/ava-labs/avalanchego/ids"
	"github.com/ava-labs/avalanchego/snow"
	"github.com/ava-labs/avalanchego/snow/choices"
	"github.com/ava-labs/avalanchego/snow/consensus/snowman"
	"github.com/ava-labs/avalanchego/snow/engine/common"
	"github.com/ava-labs/avalanchego/snow/engine/snowman/block"
	"github.com/ava-labs/avalanchego/snow/validators"
	"github.com/ava-labs/avalanchego/utils/constants"
	"github.com/ava-labs/avalanchego/utils/crypto"
	"github.com/ava-labs/avalanchego/utils/json"
	"github.com/ava-labs/avalanchego/utils/logging"
	"github.com/ava-labs/avalanchego/utils/timer"
	"github.com/ava-labs/avalanchego/utils/units"
	"github.com/ava-labs/avalanchego/utils/wrappers"
	"github.com/ava-labs/avalanchego/version"
	"github.com/ava-labs/avalanchego/vms/components/avax"
<<<<<<< HEAD
	"github.com/ava-labs/avalanchego/vms/platformvm/entities"
	"github.com/ava-labs/avalanchego/vms/platformvm/platformcodec"
	"github.com/ava-labs/avalanchego/vms/platformvm/request"
=======
>>>>>>> b3dcbdb8
	"github.com/ava-labs/avalanchego/vms/platformvm/transactions"
	"github.com/ava-labs/avalanchego/vms/platformvm/uptime"
	"github.com/ava-labs/avalanchego/vms/secp256k1fx"

	safemath "github.com/ava-labs/avalanchego/utils/math"
)

const (
	// PercentDenominator is the denominator used to calculate percentages

	droppedTxCacheSize = 50

	maxUTXOsToFetch = 1024

	// TODO: Turn these constants into governable parameters

	// MaxSubMinConsumptionRate is the % consumption that incentivizes staking
	// longer
	MaxSubMinConsumptionRate = 20000 // 2%
	// MinConsumptionRate is the minimum % consumption of the remaining tokens
	// to be minted
	MinConsumptionRate = 100000 // 10%

	// MaxValidatorWeightFactor is the maximum factor of the validator stake
	// that is allowed to be placed on a validator.
	MaxValidatorWeightFactor uint64 = 5

	// SupplyCap is the maximum amount of AVAX that should ever exist
	SupplyCap = 720 * units.MegaAvax

	// Maximum future start time for staking/delegating
	maxFutureStartTime = 24 * 7 * 2 * time.Hour
)

var (
	errInvalidID         = errors.New("invalid ID")
	errStartTimeTooEarly = errors.New("start time is before the current chain time")
	errStartAfterEndTime = errors.New("start time is after the end time")

	_ block.ChainVM        = &VM{}
	_ validators.Connector = &VM{}
	_ secp256k1fx.VM       = &VM{}
	_ Fx                   = &secp256k1fx.Fx{}
)

func init() {
	c := linearcodec.NewDefault()
	platformcodec.Codec = codec.NewDefaultManager()
	gc := linearcodec.New(reflectcodec.DefaultTagName, math.MaxUint32)
	platformcodec.GenesisCodec = codec.NewManager(math.MaxUint32)

	errs := wrappers.Errs{}
	for _, c := range []codec.Registry{c, gc} {
		errs.Add(
			c.RegisterType(&ProposalBlock{}),
			c.RegisterType(&AbortBlock{}),
			c.RegisterType(&CommitBlock{}),
			c.RegisterType(&StandardBlock{}),
			c.RegisterType(&AtomicBlock{}),

			// The Fx is registered here because this is the same place it is
			// registered in the AVM. This ensures that the typeIDs match up for
			// utxos in shared memory.
			c.RegisterType(&secp256k1fx.TransferInput{}),
			c.RegisterType(&secp256k1fx.MintOutput{}),
			c.RegisterType(&secp256k1fx.TransferOutput{}),
			c.RegisterType(&secp256k1fx.MintOperation{}),
			c.RegisterType(&secp256k1fx.Credential{}),
			c.RegisterType(&secp256k1fx.Input{}),
			c.RegisterType(&secp256k1fx.OutputOwners{}),

			c.RegisterType(VerifiableUnsignedAddValidatorTx{}),
			c.RegisterType(VerifiableUnsignedAddSubnetValidatorTx{}),
			c.RegisterType(VerifiableUnsignedAddDelegatorTx{}),

			c.RegisterType(VerifiableUnsignedCreateChainTx{}),
			c.RegisterType(VerifiableUnsignedCreateSubnetTx{}),

			c.RegisterType(VerifiableUnsignedImportTx{}),
			c.RegisterType(VerifiableUnsignedExportTx{}),

			c.RegisterType(VerifiableUnsignedAdvanceTimeTx{}),
			c.RegisterType(VerifiableUnsignedRewardValidatorTx{}),

			c.RegisterType(&entities.StakeableLockIn{}),
			c.RegisterType(&entities.StakeableLockOut{}),
		)
	}
	errs.Add(
		platformcodec.Codec.RegisterCodec(platformcodec.Version, c),
		platformcodec.GenesisCodec.RegisterCodec(platformcodec.Version, gc),
	)
	if errs.Errored() {
		panic(errs.Err)
	}
}

// VM implements the snowman.ChainVM interface
type VM struct {
	Factory
	metrics
	avax.AddressManager
	avax.AtomicUTXOManager
	uptime.Manager

	// Used to get time. Useful for faking time during tests.
	clock timer.Clock

	// Used to create and use keys.
	factory crypto.FactorySECP256K1R

	mempool              Mempool
	gossipActivationTime time.Time
	appSender            common.AppSender
	request.Handler

	// The context of this vm
	ctx       *snow.Context
	dbManager manager.Manager

	// channel to send messages to the consensus engine
	toEngine chan<- common.Message

	internalState InternalState

	// ID of the preferred block
	preferred ids.ID

	// ID of the last accepted block
	lastAcceptedID ids.ID

	fx            Fx
	codecRegistry codec.Registry

	// Bootstrapped remembers if this chain has finished bootstrapping or not
	bootstrapped bool

<<<<<<< HEAD
	// Contains the IDs of transactions. recently dropped because they failed verification.
	// These txs may be re-issued and put into accepted blocks, so check the database
	// to see if it was later committed/aborted before reporting that it's dropped.
=======
	// Contains the IDs of transactions recently dropped because they failed
	// verification. These txs may be re-issued and put into accepted blocks, so
	// check the database to see if it was later committed/aborted before
	// reporting that it's dropped.
>>>>>>> b3dcbdb8
	// Key: Tx ID
	// Value: String repr. of the verification error
	droppedTxCache cache.LRU

	// Key: block ID
	// Value: the block
	currentBlocks map[ids.ID]Block

	lastVdrUpdate time.Time
}

// implements SnowmanPlusPlusVM interface
func (vm *VM) GetActivationTime() time.Time {
	return time.Unix(0, 0) // TODO: setup upon deploy
}

// Initialize this blockchain.
// [vm.ChainManager] and [vm.vdrMgr] must be set before this function is called.
func (vm *VM) Initialize(
	ctx *snow.Context,
	dbManager manager.Manager,
	genesisBytes []byte,
	upgradeBytes []byte,
	configBytes []byte,
	msgs chan<- common.Message,
	_ []*common.Fx,
	appSender common.AppSender,
) error {
	ctx.Log.Verbo("initializing platform chain")

	// Initialize metrics as soon as possible
	if err := vm.metrics.Initialize(ctx.Namespace, ctx.Metrics); err != nil {
		return err
	}

	// Initialize the utility to parse addresses
	vm.AddressManager = avax.NewAddressManager(ctx)

	// Initialize the utility to fetch atomic UTXOs
	vm.AtomicUTXOManager = avax.NewAtomicUTXOManager(ctx.SharedMemory, platformcodec.Codec)

	vm.fx = &secp256k1fx.Fx{}

	vm.ctx = ctx
	vm.dbManager = dbManager
	vm.toEngine = msgs

	vm.codecRegistry = linearcodec.NewDefault()
	if err := vm.fx.Initialize(vm); err != nil {
		return err
	}

	vm.droppedTxCache = cache.LRU{Size: droppedTxCacheSize}
	vm.currentBlocks = make(map[ids.ID]Block)

	vm.mempool.Initialize(vm)
	vm.gossipActivationTime = timer.MaxTime // TODO: setup upon deploy
	vm.appSender = appSender
	vm.Handler = request.NewHandler()

	is, err := NewMeteredInternalState(vm, vm.dbManager.Current().Database, genesisBytes, ctx.Namespace, ctx.Metrics)
	if err != nil {
		return err
	}
	vm.internalState = is

	// Initialize the utility to track validator uptimes
	vm.Manager = uptime.NewManager(is)

	if err := vm.updateValidators(true); err != nil {
		return fmt.Errorf(
			"failed to initialize validator sets: %w",
			err,
		)
	}

	// Create all of the chains that the database says exist
	if err := vm.initBlockchains(); err != nil {
		return fmt.Errorf(
			"failed to initialize blockchains: %w",
			err,
		)
	}

	vm.lastAcceptedID = is.GetLastAccepted()

	ctx.Log.Info("initializing last accepted block as %s", vm.lastAcceptedID)

	// Build off the most recently accepted block
	return vm.SetPreference(vm.lastAcceptedID)
}

// Create all chains that exist that this node validates.
func (vm *VM) initBlockchains() error {
	chains, err := vm.internalState.GetChains(constants.PrimaryNetworkID)
	if err != nil {
		return err
	}
	for _, chain := range chains {
		if err := vm.createChain(chain); err != nil {
			return err
		}
	}

	for subnetID := range vm.WhitelistedSubnets {
		chains, err := vm.internalState.GetChains(subnetID)
		if err != nil {
			return err
		}
		for _, chain := range chains {
			if err := vm.createChain(chain); err != nil {
				return err
			}
		}
	}
	return nil
}

// Create the blockchain described in [tx], but only if this node is a member of
// the subnet that validates the chain
func (vm *VM) createChain(tx *transactions.SignedTx) error {
	unsignedTx, ok := tx.UnsignedTx.(VerifiableUnsignedCreateChainTx)
	if !ok {
		return errWrongTxType
	}

	if vm.StakingEnabled && // Staking is enabled, so nodes might not validate all chains
		constants.PrimaryNetworkID != unsignedTx.SubnetID && // All nodes must validate the primary network
		!vm.WhitelistedSubnets.Contains(unsignedTx.SubnetID) { // This node doesn't validate this blockchain
		return nil
	}

	chainParams := chains.ChainParameters{
		ID:          tx.ID(),
		SubnetID:    unsignedTx.SubnetID,
		GenesisData: unsignedTx.GenesisData,
		VMAlias:     unsignedTx.VMID.String(),
	}
	for _, fxID := range unsignedTx.FxIDs {
		chainParams.FxAliases = append(chainParams.FxAliases, fxID.String())
	}
	vm.Chains.CreateChain(chainParams)
	return nil
}

// Bootstrapping marks this VM as bootstrapping
func (vm *VM) Bootstrapping() error {
	vm.bootstrapped = false
	return vm.fx.Bootstrapping()
}

// Bootstrapped marks this VM as bootstrapped
func (vm *VM) Bootstrapped() error {
	if vm.bootstrapped {
		return nil
	}
	vm.bootstrapped = true

	errs := wrappers.Errs{}
	errs.Add(
		vm.updateValidators(false),
		vm.fx.Bootstrapped(),
	)
	if errs.Errored() {
		return errs.Err
	}

	primaryValidatorSet, exist := vm.Validators.GetValidators(constants.PrimaryNetworkID)
	if !exist {
		return errNoPrimaryValidators
	}
	primaryValidators := primaryValidatorSet.List()

	validatorIDs := make([]ids.ShortID, len(primaryValidators))
	for i, vdr := range primaryValidators {
		validatorIDs[i] = vdr.ID()
	}

	if err := vm.StartTracking(validatorIDs); err != nil {
		return err
	}
	return vm.internalState.Commit()
}

// Shutdown this blockchain
func (vm *VM) Shutdown() error {
	if vm.dbManager == nil {
		return nil
	}

	vm.mempool.Shutdown()

	if vm.bootstrapped {
		primaryValidatorSet, exist := vm.Validators.GetValidators(constants.PrimaryNetworkID)
		if !exist {
			return errNoPrimaryValidators
		}
		primaryValidators := primaryValidatorSet.List()

		validatorIDs := make([]ids.ShortID, len(primaryValidators))
		for i, vdr := range primaryValidators {
			validatorIDs[i] = vdr.ID()
		}

		if err := vm.Manager.Shutdown(validatorIDs); err != nil {
			return err
		}
		if err := vm.internalState.Commit(); err != nil {
			return err
		}
	}

	errs := wrappers.Errs{}
	errs.Add(
		vm.internalState.Close(),
		vm.dbManager.Close(),
	)
	return errs.Err
}

// BuildBlock builds a block to be added to consensus
func (vm *VM) BuildBlock() (snowman.Block, error) { return vm.mempool.BuildBlock() }

// ParseBlock implements the snowman.ChainVM interface
func (vm *VM) ParseBlock(b []byte) (snowman.Block, error) {
	var blk Block
	if _, err := platformcodec.Codec.Unmarshal(b, &blk); err != nil {
		return nil, err
	}
	if err := blk.initialize(vm, b, choices.Processing, blk); err != nil {
		return nil, err
	}

	if block, err := vm.GetBlock(blk.ID()); err == nil {
		// If we have seen this block before, return it with the most up-to-date
		// info
		return block, nil
	}

	vm.internalState.AddBlock(blk)
	return blk, vm.internalState.Commit()
}

// GetBlock implements the snowman.ChainVM interface
func (vm *VM) GetBlock(blkID ids.ID) (snowman.Block, error) { return vm.getBlock(blkID) }

func (vm *VM) getBlock(blkID ids.ID) (Block, error) {
	// If block is in memory, return it.
	if blk, exists := vm.currentBlocks[blkID]; exists {
		return blk, nil
	}
	return vm.internalState.GetBlock(blkID)
}

// LastAccepted returns the block most recently accepted
func (vm *VM) LastAccepted() (ids.ID, error) {
	return vm.lastAcceptedID, nil
}

// SetPreference sets the preferred block to be the one with ID [blkID]
func (vm *VM) SetPreference(blkID ids.ID) error {
	if blkID == vm.preferred {
		// If the preference didn't change, then this is a noop
		return nil
	}
	vm.preferred = blkID
	vm.mempool.ResetTimer()
	return nil
}

func (vm *VM) Preferred() (Block, error) {
	return vm.getBlock(vm.preferred)
}

// NotifyBlockReady tells the consensus engine that a new block is ready to be
// created
func (vm *VM) NotifyBlockReady() {
	select {
	case vm.toEngine <- common.PendingTxs:
	default:
		vm.ctx.Log.Debug("dropping message to consensus engine")
	}
}

func (vm *VM) Version() (string, error) {
	return version.Current.String(), nil
}

// AppRequestFailed this VM doesn't (currently) have any app-specific messages
func (vm *VM) AppRequestFailed(nodeID ids.ShortID, requestID uint32) error {
	vm.ctx.Log.Verbo("called AppRequestFailed")

	if time.Now().Before(vm.gossipActivationTime) {
		vm.ctx.Log.Verbo("called AppRequestFailed before activation time. Doing nothing")
		return nil
	}
	vm.ctx.Log.Warn("Failed AppRequest to node %v, reqID %v", nodeID, requestID)
	return nil
}

// AppRequest this VM doesn't (currently) have any app-specific messages
func (vm *VM) AppRequest(nodeID ids.ShortID, requestID uint32, request []byte) error {
	vm.ctx.Log.Verbo("called AppRequest")

	if time.Now().Before(vm.gossipActivationTime) {
		vm.ctx.Log.Verbo("called AppRequest before activation time. Doing nothing")
		return nil
	}

	// decode single id
	txID := ids.ID{}
	_, err := platformcodec.Codec.Unmarshal(request, &txID) // TODO: cleanup way we serialize this
	if err != nil {
		vm.ctx.Log.Debug("AppRequest: failed unmarshalling request from Node %v, reqID %v, err %v",
			nodeID, requestID, err)
		return err
	}
	vm.ctx.Log.Debug("called AppRequest with txID %v", txID)

	if !vm.mempool.has(txID) {
		return nil
	}
	// Note: rejected tx do not need to be explicitly handled,
	// since they are not added to mempool

	// fetch tx
	resTx, ok := vm.mempool.unissuedTxs[txID]
	if !ok {
		return fmt.Errorf("incoherent mempool. Could not find registered tx")
	}

	// send response
	response, err := platformcodec.Codec.Marshal(platformcodec.Version, *resTx)
	if err != nil {
		return err
	}

	return vm.appSender.SendAppResponse(nodeID, requestID, response)
}

// AppResponse this VM doesn't (currently) have any app-specific messages
func (vm *VM) AppResponse(nodeID ids.ShortID, requestID uint32, response []byte) error {
	vm.ctx.Log.Verbo("called AppResponse")

	if time.Now().Before(vm.gossipActivationTime) {
		vm.ctx.Log.Verbo("called AppResponse before activation time. Doing nothing")
		return nil
	}

	// check requestID
	if err := vm.ReclaimID(requestID); err != nil {
		vm.ctx.Log.Debug("Received an Out-of-Sync AppRequest - nodeID: %v - requestID: %v",
			nodeID, requestID)
		return nil
	}

	// decode single tx
	tx := &transactions.SignedTx{}
	_, err := platformcodec.Codec.Unmarshal(response, tx) // TODO: cleanup way we serialize this
	if err != nil {
		vm.ctx.Log.Debug("AppResponse: failed unmarshalling response from Node %v, reqID %v, err %v",
			nodeID, requestID, err)
		return err
	}
	unsignedBytes, err := platformcodec.Codec.Marshal(platformcodec.Version, &tx.UnsignedTx)
	if err != nil {
		vm.ctx.Log.Debug("AppResponse: failed unmarshalling unsignedTx from Node %v, reqID %v, err %v",
			nodeID, requestID, err)
		return err
	}
	tx.Initialize(unsignedBytes, response)
	vm.ctx.Log.Debug("called AppResponse with txID %v", tx.ID())

	// Note: we currently do not check whether nodes send us exactly the tx matching
	// the txID we asked for. At least we should check we do not receive total garbage
	switch {
	case vm.mempool.has(tx.ID()):
		return nil
	case vm.mempool.isAlreadyRejected(tx.ID()):
		return nil
	}

	// validate tx
	switch typedTx := tx.UnsignedTx.(type) {
	case VerifiableUnsignedDecisionTx:
		syntacticCtx := transactions.DecisionTxSyntacticVerificationContext{
			Ctx:        vm.ctx,
			C:          platformcodec.Codec,
			FeeAmount:  vm.TxFee, // TODO: check/fix usage of TxFee below.
			FeeAssetID: vm.ctx.AVAXAssetID,
		}
		if err := typedTx.SyntacticVerify(syntacticCtx); err != nil {
			vm.ctx.Log.Warn("AppResponse: UnsignedDecisionTx %v is syntactically invalid, err %v. Rejecting it.",
				tx.ID(), err)
			return vm.mempool.markReject(tx)
		}
	case VerifiableUnsignedProposalTx:
		syntacticCtx := transactions.ProposalTxSyntacticVerificationContext{
			Ctx:               vm.ctx,
			C:                 platformcodec.Codec,
			MinDelegatorStake: vm.MinDelegatorStake,
			MinStakeDuration:  vm.MinStakeDuration,
			MaxStakeDuration:  vm.MaxStakeDuration,
		}
		if err := typedTx.SyntacticVerify(syntacticCtx); err != nil {
			vm.ctx.Log.Warn("AppResponse: UnsignedProposalTx %v is syntactically invalid, err %v. Rejecting it.",
				tx.ID(), err)
			return vm.mempool.markReject(tx)
		}
	case VerifiableUnsignedAtomicTx:
		syntacticCtx := transactions.AtomicTxSyntacticVerificationContext{
			Ctx:        vm.ctx,
			C:          platformcodec.Codec,
			AvmID:      vm.ctx.XChainID,
			FeeAssetID: vm.ctx.AVAXAssetID,
			FeeAmount:  vm.TxFee,
		}
		if err := typedTx.SyntacticVerify(syntacticCtx); err != nil {
			vm.ctx.Log.Warn("AppResponse: UnsignedAtomicTx %v is syntactically invalid, err %v. Rejecting it.",
				tx.ID(), err)
			return vm.mempool.markReject(tx)
		}
	default:
		return errUnknownTxType
	}

	// add to mempool and possibly re-gossip
	switch err := vm.mempool.AddUncheckedTx(tx); err {
	case nil:
		txID := tx.ID()
		vm.ctx.Log.Debug("Gossiping txID %v", txID)
		txIDBytes, err := platformcodec.Codec.Marshal(platformcodec.Version, txID)
		if err != nil {
			return err
		}

		return vm.appSender.SendAppGossip(txIDBytes)
	case errTxExceedingMempoolSize:
		// tx has not been accepted to mempool due to size
		// do not gossip since we cannot serve it
		return nil
	default:
		vm.ctx.Log.Debug("AppResponse: failed AddUnchecked response from Node %v, reqID %v, err %v",
			nodeID, requestID, err)
		_ = vm.mempool.markReject(tx)
		return err
	}
}

// AppGossip this VM doesn't (currently) have any app-specific messages
func (vm *VM) AppGossip(nodeID ids.ShortID, msg []byte) error {
	vm.ctx.Log.Verbo("called AppGossip")

	if time.Now().Before(vm.gossipActivationTime) {
		vm.ctx.Log.Verbo("called AppGossip before activation time. Doing nothing")
		return nil
	}

	// decode single id
	txID := ids.ID{}
	_, err := platformcodec.Codec.Unmarshal(msg, &txID) // TODO: cleanup way we serialize this
	if err != nil {
		vm.ctx.Log.Debug("AppGossip: failed unmarshalling message from Node %v, err %v", nodeID, err)
		return err
	}
	vm.ctx.Log.Debug("called AppGossip with txID %v", txID)

	switch {
	case vm.mempool.has(txID):
		return nil
	case vm.mempool.isAlreadyRejected(txID):
		return nil
	}

	nodesSet := ids.NewShortSet(1)
	nodesSet.Add(nodeID)
	return vm.appSender.SendAppRequest(nodesSet, vm.IssueID(), msg)
}

// CreateHandlers returns a map where:
// * keys are API endpoint extensions
// * values are API handlers
func (vm *VM) CreateHandlers() (map[string]*common.HTTPHandler, error) {
	server := rpc.NewServer()
	server.RegisterCodec(json.NewCodec(), "application/json")
	server.RegisterCodec(json.NewCodec(), "application/json;charset=UTF-8")
	server.RegisterInterceptFunc(vm.metrics.apiRequestMetrics.InterceptRequest)
	server.RegisterAfterFunc(vm.metrics.apiRequestMetrics.AfterRequest)
	if err := server.RegisterService(&Service{vm: vm}, "platform"); err != nil {
		return nil, err
	}

	return map[string]*common.HTTPHandler{
		"": {
			Handler: server,
		},
	}, nil
}

// CreateStaticHandlers returns a map where:
// * keys are API endpoint extensions
// * values are API handlers
func (vm *VM) CreateStaticHandlers() (map[string]*common.HTTPHandler, error) {
	server := rpc.NewServer()
	server.RegisterCodec(json.NewCodec(), "application/json")
	server.RegisterCodec(json.NewCodec(), "application/json;charset=UTF-8")
	if err := server.RegisterService(&StaticService{}, "platform"); err != nil {
		return nil, err
	}

	return map[string]*common.HTTPHandler{
		"": {
			LockOptions: common.NoLock,
			Handler:     server,
		},
	}, nil
}

// Connected implements validators.Connector
func (vm *VM) Connected(vdrID ids.ShortID) error {
	return vm.Connect(vdrID)
}

// Disconnected implements validators.Connector
func (vm *VM) Disconnected(vdrID ids.ShortID) error {
	if err := vm.Disconnect(vdrID); err != nil {
		return err
	}
	return vm.internalState.Commit()
}

// GetValidatorSet returns the validator set at the specified height for the
// provided subnetID. Implements validators.VM interface
func (vm *VM) GetValidatorSet(height uint64, subnetID ids.ID) (map[ids.ShortID]uint64, error) {
	lastAcceptedHeight, err := vm.GetCurrentHeight()
	switch {
	case err != nil:
		return nil, err
	case lastAcceptedHeight < height:
		return nil, database.ErrNotFound
	}

	currentValidators, ok := vm.Validators.GetValidators(subnetID)
	if !ok {
		return nil, errNotEnoughValidators
	}
	currentValidatorList := currentValidators.List()

	vdrSet := make(map[ids.ShortID]uint64, len(currentValidatorList))
	for _, vdr := range currentValidatorList {
		vdrSet[vdr.ID()] = vdr.Weight()
	}

	for i := lastAcceptedHeight; i > height; i-- {
		diffs, err := vm.internalState.GetValidatorWeightDiffs(i, subnetID)
		if err != nil {
			return nil, err
		}

		for nodeID, diff := range diffs {
			var op func(uint64, uint64) (uint64, error)
			if diff.Decrease {
				// The validator's weight was decreased at this block, so in the
				// prior block it was higher.
				op = safemath.Add64
			} else {
				// The validator's weight was increased at this block, so in the
				// prior block it was lower.
				op = safemath.Sub64
			}

			newWeight, err := op(vdrSet[nodeID], diff.Amount)
			if err != nil {
				return nil, err
			}
			if newWeight == 0 {
				delete(vdrSet, nodeID)
			} else {
				vdrSet[nodeID] = newWeight
			}
		}
	}
	return vdrSet, nil
}

// GetCurrentHeight implements validators.VM interface
func (vm *VM) GetCurrentHeight() (uint64, error) {
	lastAccepted, err := vm.getBlock(vm.lastAcceptedID)
	if err != nil {
		return 0, err
	}
	return lastAccepted.Height(), nil
}

func (vm *VM) updateValidators(force bool) error {
	now := vm.clock.Time()
	if !force && !vm.bootstrapped && now.Sub(vm.lastVdrUpdate) < 5*time.Second {
		return nil
	}
	vm.lastVdrUpdate = now

	currentValidators := vm.internalState.CurrentStakerChainState()
	primaryValidators, err := currentValidators.ValidatorSet(constants.PrimaryNetworkID)
	if err != nil {
		return err
	}
	if err := vm.Validators.Set(constants.PrimaryNetworkID, primaryValidators); err != nil {
		return err
	}

	weight, _ := primaryValidators.GetWeight(vm.ctx.NodeID)
	vm.localStake.Set(float64(weight))
	vm.totalStake.Set(float64(primaryValidators.Weight()))

	for subnetID := range vm.WhitelistedSubnets {
		subnetValidators, err := currentValidators.ValidatorSet(subnetID)
		if err != nil {
			return err
		}
		if err := vm.Validators.Set(subnetID, subnetValidators); err != nil {
			return err
		}
	}
	return nil
}

// Returns the time when the next staker of any subnet starts/stops staking
// after the current timestamp
func (vm *VM) nextStakerChangeTime(vs ValidatorState) (time.Time, error) {
	currentStakers := vs.CurrentStakerChainState()
	pendingStakers := vs.PendingStakerChainState()

	earliest := timer.MaxTime
	if currentStakers := currentStakers.Stakers(); len(currentStakers) > 0 {
		nextStakerToRemove := currentStakers[0]
		staker, ok := nextStakerToRemove.UnsignedTx.(TimedTx)
		if !ok {
			return time.Time{}, errWrongTxType
		}
		endTime := staker.EndTime()
		if endTime.Before(earliest) {
			earliest = endTime
		}
	}
	if pendingStakers := pendingStakers.Stakers(); len(pendingStakers) > 0 {
		nextStakerToAdd := pendingStakers[0]
		staker, ok := nextStakerToAdd.UnsignedTx.(TimedTx)
		if !ok {
			return time.Time{}, errWrongTxType
		}
		startTime := staker.StartTime()
		if startTime.Before(earliest) {
			earliest = startTime
		}
	}
	return earliest, nil
}

<<<<<<< HEAD
func (vm *VM) Codec() codec.Manager { return platformcodec.Codec }
=======
func (vm *VM) Codec() codec.Manager { return Codec }
>>>>>>> b3dcbdb8

func (vm *VM) CodecRegistry() codec.Registry { return vm.codecRegistry }

func (vm *VM) Clock() *timer.Clock { return &vm.clock }

func (vm *VM) Logger() logging.Logger { return vm.ctx.Log }

// Returns the percentage of the total stake on the Primary Network of nodes
// connected to this node.
func (vm *VM) getPercentConnected() (float64, error) {
	vdrSet, exists := vm.Validators.GetValidators(constants.PrimaryNetworkID)
	if !exists {
		return 0, errNoPrimaryValidators
	}

	vdrs := vdrSet.List()

	var (
		connectedStake uint64
		err            error
	)
	for _, vdr := range vdrs {
		if !vm.IsConnected(vdr.ID()) {
			continue // not connected to us --> don't include
		}
		connectedStake, err = safemath.Add64(connectedStake, vdr.Weight())
		if err != nil {
			return 0, err
		}
	}
	return float64(connectedStake) / float64(vdrSet.Weight()), nil
}<|MERGE_RESOLUTION|>--- conflicted
+++ resolved
@@ -6,7 +6,6 @@
 import (
 	"errors"
 	"fmt"
-	"math"
 	"time"
 
 	"github.com/gorilla/rpc/v2"
@@ -15,7 +14,6 @@
 	"github.com/ava-labs/avalanchego/chains"
 	"github.com/ava-labs/avalanchego/codec"
 	"github.com/ava-labs/avalanchego/codec/linearcodec"
-	"github.com/ava-labs/avalanchego/codec/reflectcodec"
 	"github.com/ava-labs/avalanchego/database"
 	"github.com/ava-labs/avalanchego/database/manager"
 	"github.com/ava-labs/avalanchego/ids"
@@ -34,12 +32,7 @@
 	"github.com/ava-labs/avalanchego/utils/wrappers"
 	"github.com/ava-labs/avalanchego/version"
 	"github.com/ava-labs/avalanchego/vms/components/avax"
-<<<<<<< HEAD
-	"github.com/ava-labs/avalanchego/vms/platformvm/entities"
-	"github.com/ava-labs/avalanchego/vms/platformvm/platformcodec"
 	"github.com/ava-labs/avalanchego/vms/platformvm/request"
-=======
->>>>>>> b3dcbdb8
 	"github.com/ava-labs/avalanchego/vms/platformvm/transactions"
 	"github.com/ava-labs/avalanchego/vms/platformvm/uptime"
 	"github.com/ava-labs/avalanchego/vms/secp256k1fx"
@@ -84,58 +77,6 @@
 	_ secp256k1fx.VM       = &VM{}
 	_ Fx                   = &secp256k1fx.Fx{}
 )
-
-func init() {
-	c := linearcodec.NewDefault()
-	platformcodec.Codec = codec.NewDefaultManager()
-	gc := linearcodec.New(reflectcodec.DefaultTagName, math.MaxUint32)
-	platformcodec.GenesisCodec = codec.NewManager(math.MaxUint32)
-
-	errs := wrappers.Errs{}
-	for _, c := range []codec.Registry{c, gc} {
-		errs.Add(
-			c.RegisterType(&ProposalBlock{}),
-			c.RegisterType(&AbortBlock{}),
-			c.RegisterType(&CommitBlock{}),
-			c.RegisterType(&StandardBlock{}),
-			c.RegisterType(&AtomicBlock{}),
-
-			// The Fx is registered here because this is the same place it is
-			// registered in the AVM. This ensures that the typeIDs match up for
-			// utxos in shared memory.
-			c.RegisterType(&secp256k1fx.TransferInput{}),
-			c.RegisterType(&secp256k1fx.MintOutput{}),
-			c.RegisterType(&secp256k1fx.TransferOutput{}),
-			c.RegisterType(&secp256k1fx.MintOperation{}),
-			c.RegisterType(&secp256k1fx.Credential{}),
-			c.RegisterType(&secp256k1fx.Input{}),
-			c.RegisterType(&secp256k1fx.OutputOwners{}),
-
-			c.RegisterType(VerifiableUnsignedAddValidatorTx{}),
-			c.RegisterType(VerifiableUnsignedAddSubnetValidatorTx{}),
-			c.RegisterType(VerifiableUnsignedAddDelegatorTx{}),
-
-			c.RegisterType(VerifiableUnsignedCreateChainTx{}),
-			c.RegisterType(VerifiableUnsignedCreateSubnetTx{}),
-
-			c.RegisterType(VerifiableUnsignedImportTx{}),
-			c.RegisterType(VerifiableUnsignedExportTx{}),
-
-			c.RegisterType(VerifiableUnsignedAdvanceTimeTx{}),
-			c.RegisterType(VerifiableUnsignedRewardValidatorTx{}),
-
-			c.RegisterType(&entities.StakeableLockIn{}),
-			c.RegisterType(&entities.StakeableLockOut{}),
-		)
-	}
-	errs.Add(
-		platformcodec.Codec.RegisterCodec(platformcodec.Version, c),
-		platformcodec.GenesisCodec.RegisterCodec(platformcodec.Version, gc),
-	)
-	if errs.Errored() {
-		panic(errs.Err)
-	}
-}
 
 // VM implements the snowman.ChainVM interface
 type VM struct {
@@ -177,16 +118,10 @@
 	// Bootstrapped remembers if this chain has finished bootstrapping or not
 	bootstrapped bool
 
-<<<<<<< HEAD
-	// Contains the IDs of transactions. recently dropped because they failed verification.
-	// These txs may be re-issued and put into accepted blocks, so check the database
-	// to see if it was later committed/aborted before reporting that it's dropped.
-=======
 	// Contains the IDs of transactions recently dropped because they failed
 	// verification. These txs may be re-issued and put into accepted blocks, so
 	// check the database to see if it was later committed/aborted before
 	// reporting that it's dropped.
->>>>>>> b3dcbdb8
 	// Key: Tx ID
 	// Value: String repr. of the verification error
 	droppedTxCache cache.LRU
@@ -226,7 +161,7 @@
 	vm.AddressManager = avax.NewAddressManager(ctx)
 
 	// Initialize the utility to fetch atomic UTXOs
-	vm.AtomicUTXOManager = avax.NewAtomicUTXOManager(ctx.SharedMemory, platformcodec.Codec)
+	vm.AtomicUTXOManager = avax.NewAtomicUTXOManager(ctx.SharedMemory, Codec)
 
 	vm.fx = &secp256k1fx.Fx{}
 
@@ -413,7 +348,7 @@
 // ParseBlock implements the snowman.ChainVM interface
 func (vm *VM) ParseBlock(b []byte) (snowman.Block, error) {
 	var blk Block
-	if _, err := platformcodec.Codec.Unmarshal(b, &blk); err != nil {
+	if _, err := Codec.Unmarshal(b, &blk); err != nil {
 		return nil, err
 	}
 	if err := blk.initialize(vm, b, choices.Processing, blk); err != nil {
@@ -498,7 +433,7 @@
 
 	// decode single id
 	txID := ids.ID{}
-	_, err := platformcodec.Codec.Unmarshal(request, &txID) // TODO: cleanup way we serialize this
+	_, err := Codec.Unmarshal(request, &txID) // TODO: cleanup way we serialize this
 	if err != nil {
 		vm.ctx.Log.Debug("AppRequest: failed unmarshalling request from Node %v, reqID %v, err %v",
 			nodeID, requestID, err)
@@ -519,7 +454,7 @@
 	}
 
 	// send response
-	response, err := platformcodec.Codec.Marshal(platformcodec.Version, *resTx)
+	response, err := Codec.Marshal(CodecVersion, *resTx)
 	if err != nil {
 		return err
 	}
@@ -545,13 +480,13 @@
 
 	// decode single tx
 	tx := &transactions.SignedTx{}
-	_, err := platformcodec.Codec.Unmarshal(response, tx) // TODO: cleanup way we serialize this
+	_, err := Codec.Unmarshal(response, tx) // TODO: cleanup way we serialize this
 	if err != nil {
 		vm.ctx.Log.Debug("AppResponse: failed unmarshalling response from Node %v, reqID %v, err %v",
 			nodeID, requestID, err)
 		return err
 	}
-	unsignedBytes, err := platformcodec.Codec.Marshal(platformcodec.Version, &tx.UnsignedTx)
+	unsignedBytes, err := Codec.Marshal(CodecVersion, &tx.UnsignedTx)
 	if err != nil {
 		vm.ctx.Log.Debug("AppResponse: failed unmarshalling unsignedTx from Node %v, reqID %v, err %v",
 			nodeID, requestID, err)
@@ -574,7 +509,7 @@
 	case VerifiableUnsignedDecisionTx:
 		syntacticCtx := transactions.DecisionTxSyntacticVerificationContext{
 			Ctx:        vm.ctx,
-			C:          platformcodec.Codec,
+			C:          Codec,
 			FeeAmount:  vm.TxFee, // TODO: check/fix usage of TxFee below.
 			FeeAssetID: vm.ctx.AVAXAssetID,
 		}
@@ -586,7 +521,7 @@
 	case VerifiableUnsignedProposalTx:
 		syntacticCtx := transactions.ProposalTxSyntacticVerificationContext{
 			Ctx:               vm.ctx,
-			C:                 platformcodec.Codec,
+			C:                 Codec,
 			MinDelegatorStake: vm.MinDelegatorStake,
 			MinStakeDuration:  vm.MinStakeDuration,
 			MaxStakeDuration:  vm.MaxStakeDuration,
@@ -599,7 +534,7 @@
 	case VerifiableUnsignedAtomicTx:
 		syntacticCtx := transactions.AtomicTxSyntacticVerificationContext{
 			Ctx:        vm.ctx,
-			C:          platformcodec.Codec,
+			C:          Codec,
 			AvmID:      vm.ctx.XChainID,
 			FeeAssetID: vm.ctx.AVAXAssetID,
 			FeeAmount:  vm.TxFee,
@@ -618,7 +553,7 @@
 	case nil:
 		txID := tx.ID()
 		vm.ctx.Log.Debug("Gossiping txID %v", txID)
-		txIDBytes, err := platformcodec.Codec.Marshal(platformcodec.Version, txID)
+		txIDBytes, err := Codec.Marshal(CodecVersion, txID)
 		if err != nil {
 			return err
 		}
@@ -647,7 +582,7 @@
 
 	// decode single id
 	txID := ids.ID{}
-	_, err := platformcodec.Codec.Unmarshal(msg, &txID) // TODO: cleanup way we serialize this
+	_, err := Codec.Unmarshal(msg, &txID) // TODO: cleanup way we serialize this
 	if err != nil {
 		vm.ctx.Log.Debug("AppGossip: failed unmarshalling message from Node %v, err %v", nodeID, err)
 		return err
@@ -845,11 +780,7 @@
 	return earliest, nil
 }
 
-<<<<<<< HEAD
-func (vm *VM) Codec() codec.Manager { return platformcodec.Codec }
-=======
 func (vm *VM) Codec() codec.Manager { return Codec }
->>>>>>> b3dcbdb8
 
 func (vm *VM) CodecRegistry() codec.Registry { return vm.codecRegistry }
 
