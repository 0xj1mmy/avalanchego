--- conflicted
+++ resolved
@@ -251,7 +251,6 @@
 	}, err
 }
 
-<<<<<<< HEAD
 func (vm *VMServer) IsHeightIndexComplete(context.Context, *emptypb.Empty) (*vmproto.IsHeightIndexCompleteResponse, error) {
 	fsVM, ok := vm.vm.(block.HeightIndexedChainVM)
 	if !ok {
@@ -274,10 +273,7 @@
 	return &vmproto.GetBlockIDByHeightResponse{BlkID: blkID[:]}, nil
 }
 
-func (vm *VMServer) SetState(_ context.Context, stateReq *vmproto.StateRequest) (*emptypb.Empty, error) {
-=======
 func (vm *VMServer) SetState(_ context.Context, stateReq *vmproto.SetStateRequest) (*emptypb.Empty, error) {
->>>>>>> 88835a60
 	return &emptypb.Empty{}, vm.vm.SetState(snow.State(stateReq.State))
 }
 
