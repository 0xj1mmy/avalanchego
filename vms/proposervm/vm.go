--- conflicted
+++ resolved
@@ -27,14 +27,7 @@
 	"github.com/ava-labs/avalanchego/snow/consensus/snowman"
 	"github.com/ava-labs/avalanchego/snow/engine/common"
 	"github.com/ava-labs/avalanchego/snow/engine/snowman/block"
-<<<<<<< HEAD
-	"github.com/ava-labs/avalanchego/vms/proposervm/proposer"
-	"github.com/ava-labs/avalanchego/vms/proposervm/state"
-
-	statelessblock "github.com/ava-labs/avalanchego/vms/proposervm/block"
-=======
 	"github.com/ava-labs/avalanchego/utils/hashing"
->>>>>>> 24dd25a9
 )
 
 var (
@@ -72,29 +65,13 @@
 }
 
 func NewProVM(vm block.ChainVM, proBlkStart time.Time) *VM {
-<<<<<<< HEAD
-	return &VM{
-		ChainVM:         vm,
-		clock:           clockImpl{},
-		proBlkStartTime: proBlkStart,
-=======
 	res := VM{
 		ChainVM:              vm,
 		clock:                clockImpl{},
 		proBlkActivationTime: proBlkStart,
->>>>>>> 24dd25a9
-	}
-}
-
-<<<<<<< HEAD
-func (vm *VM) handleBlockTiming() {
-	// TODO: this needs to send all messages, not just the first message
-	msg := <-vm.fromCoreVM
-	vm.toEngine <- msg
-}
-
-=======
->>>>>>> 24dd25a9
+	}
+}
+
 // common.VM interface implementation
 func (vm *VM) Initialize(
 	ctx *snow.Context,
@@ -184,17 +161,11 @@
 	}
 
 	// TODO: comparison should be with genesis timestamp, not with Now()
-<<<<<<< HEAD
-	if !vm.now().After(vm.proBlkStartTime) {
-		return sb, nil
-	}
-=======
 	if vm.now().After(vm.proBlkActivationTime) {
 		proParentID, err := vm.state.getPreferredID()
 		if err != nil {
 			return nil, err
 		}
->>>>>>> 24dd25a9
 
 	proParentID, err := vm.state.getPreferredID()
 	if err != nil {
@@ -319,60 +290,4 @@
 	default:
 		return res, err
 	}
-<<<<<<< HEAD
-}
-
-func (vm *VM) propagateStatusFrom(pb *ProposerBlock) error {
-	prntID := pb.ParentID()
-	node, found := vm.proBlkTree[prntID]
-	if !found {
-		return ErrFailedHandlingConflicts
-	}
-
-	lastAcceptedID, err := vm.state.getLastAcceptedID()
-	if err != nil {
-		return ErrFailedHandlingConflicts
-	}
-
-	lastAcceptedBlk, err := vm.state.getProBlock(lastAcceptedID)
-	if err != nil {
-		return ErrFailedHandlingConflicts
-	}
-
-	queue := make([]*ProposerBlock, 0)
-	queue = append(queue, node.proChildren...)
-
-	// just level order descent
-	for len(queue) != 0 {
-		node := queue[0]
-		queue = queue[1:]
-
-		// a block, proposer or core, is rejected iff:
-		// * a sibling has been accepted
-		// * its parent has been rejected already
-
-		if node.ID() != lastAcceptedBlk.ID() {
-			if node.Parent().ID() == lastAcceptedBlk.Parent().ID() ||
-				node.Parent().Status() == choices.Rejected {
-				if err := node.Reject(); err != nil {
-					return ErrFailedHandlingConflicts
-				}
-			}
-		}
-
-		if node.coreBlk.ID() != lastAcceptedBlk.coreBlk.ID() {
-			if node.coreBlk.Parent().ID() == lastAcceptedBlk.coreBlk.Parent().ID() ||
-				node.coreBlk.Parent().Status() == choices.Rejected {
-				if err := node.coreReject(); err != nil {
-					return ErrFailedHandlingConflicts
-				}
-			}
-		}
-
-		childrenNodes := vm.proBlkTree[node.ID()].proChildren
-		queue = append(queue, childrenNodes...)
-	}
-	return nil
-=======
->>>>>>> 24dd25a9
 }