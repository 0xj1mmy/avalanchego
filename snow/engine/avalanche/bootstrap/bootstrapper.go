// Copyright (C) 2019-2021, Ava Labs, Inc. All rights reserved.
// See the file LICENSE for licensing terms.

package bootstrap

import (
	"errors"
	"fmt"
	"math"
	"time"

	"github.com/ava-labs/avalanchego/cache"
	"github.com/ava-labs/avalanchego/ids"
	"github.com/ava-labs/avalanchego/snow"
	"github.com/ava-labs/avalanchego/snow/choices"
	"github.com/ava-labs/avalanchego/snow/consensus/avalanche"
	"github.com/ava-labs/avalanchego/snow/engine/avalanche/vertex"
	"github.com/ava-labs/avalanchego/snow/engine/common"
	"github.com/ava-labs/avalanchego/utils/formatting"
	"github.com/ava-labs/avalanchego/version"
)

const (
	// We cache processed vertices where height = c * stripeDistance for c = {1,2,3...}
	// This forms a "stripe" of cached DAG vertices at height stripeDistance, 2*stripeDistance, etc.
	// This helps to limit the number of repeated DAG traversals performed
	stripeDistance = 2000
	stripeWidth    = 5
	cacheSize      = 100000

	// Parameters for delaying bootstrapping to avoid potential CPU burns
	bootstrappingDelay = 10 * time.Second
)

var (
	_ AvalancheBootstrapper = &bootstrapper{}

	errUnexpectedTimeout = errors.New("unexpected timeout fired")
)

type AvalancheBootstrapper interface {
	common.Engine
	common.Bootstrapable
}

func New(config Config, onFinished func(lastReqID uint32) error) (AvalancheBootstrapper, error) {
	b := &bootstrapper{
		Config: config,

		NoOpPutHandler: common.NoOpPutHandler{
			Log: config.Ctx.Log,
		},
		NoOpQueryHandler: common.NoOpQueryHandler{
			Log: config.Ctx.Log,
		},
		NoOpChitsHandler: common.NoOpChitsHandler{
			Log: config.Ctx.Log,
		},
		NoOpAppHandler: common.NoOpAppHandler{
			Log: config.Ctx.Log,
		},

		processedCache:           &cache.LRU{Size: cacheSize},
		Fetcher:                  common.Fetcher{OnFinished: onFinished},
		executedStateTransitions: math.MaxInt32,
	}

	if err := b.metrics.Initialize("bs", config.Ctx.Registerer); err != nil {
		return nil, err
	}

	if err := b.VtxBlocked.SetParser(&vtxParser{
		log:         config.Ctx.Log,
		numAccepted: b.numAcceptedVts,
		numDropped:  b.numDroppedVts,
		manager:     b.Manager,
	}); err != nil {
		return nil, err
	}

	if err := b.TxBlocked.SetParser(&txParser{
		log:         config.Ctx.Log,
		numAccepted: b.numAcceptedTxs,
		numDropped:  b.numDroppedTxs,
		vm:          b.VM,
	}); err != nil {
		return nil, err
	}

	config.Bootstrapable = b
	b.Bootstrapper = common.NewCommonBootstrapper(config.Config)
	return b, nil
}

type bootstrapper struct {
	Config

	// list of NoOpsHandler for messages dropped by bootstrapper
	common.NoOpPutHandler
	common.NoOpQueryHandler
	common.NoOpChitsHandler
	common.NoOpAppHandler

	common.Bootstrapper
	common.Fetcher
	metrics

	started bool

	// IDs of vertices that we will send a GetAncestors request for once we are
	// not at the max number of outstanding requests
	needToFetch ids.Set

	// Contains IDs of vertices that have recently been processed
	processedCache *cache.LRU
	// number of state transitions executed
	executedStateTransitions int

	awaitingTimeout bool
}

// MultiPut implements the AncestorsHandler interface
// Expects vtxs[0] to be the vertex requested in the corresponding GetAncestors.
func (b *bootstrapper) MultiPut(vdr ids.ShortID, requestID uint32, vtxs [][]byte) error {
	lenVtxs := len(vtxs)
	if lenVtxs == 0 {
		b.Ctx.Log.Debug("MultiPut(%s, %d) contains no vertices", vdr, requestID)
		return b.GetAncestorsFailed(vdr, requestID)
	}
	if lenVtxs > b.Config.MultiputMaxContainersReceived {
		vtxs = vtxs[:b.Config.MultiputMaxContainersReceived]
		b.Ctx.Log.Debug("ignoring %d containers in multiput(%s, %d)",
			lenVtxs-b.Config.MultiputMaxContainersReceived, vdr, requestID)
	}

	requestedVtxID, requested := b.OutstandingRequests.Remove(vdr, requestID)
	vtx, err := b.Manager.ParseVtx(vtxs[0]) // first vertex should be the one we requested in GetAncestors request
	if err != nil {
		if !requested {
			b.Ctx.Log.Debug("failed to parse unrequested vertex from %s with requestID %d: %s", vdr, requestID, err)
			return nil
		}
		b.Ctx.Log.Debug("failed to parse requested vertex %s: %s", requestedVtxID, err)
		b.Ctx.Log.Verbo("vertex: %s", formatting.DumpBytes(vtxs[0]))
		return b.fetch(requestedVtxID)
	}

	vtxID := vtx.ID()
	// If the vertex is neither the requested vertex nor a needed vertex, return early and re-fetch if necessary
	if requested && requestedVtxID != vtxID {
		b.Ctx.Log.Debug("received incorrect vertex from %s with vertexID %s", vdr, vtxID)
		return b.fetch(requestedVtxID)
	}
	if !requested && !b.OutstandingRequests.Contains(vtxID) && !b.needToFetch.Contains(vtxID) {
		b.Ctx.Log.Debug("received un-needed vertex from %s with vertexID %s", vdr, vtxID)
		return nil
	}

	// Do not remove from outstanding requests if this did not answer a specific outstanding request
	// to ensure that real responses are not dropped in favor of potentially byzantine MultiPut messages that
	// could force the node to bootstrap 1 vertex at a time.
	b.needToFetch.Remove(vtxID)

	// All vertices added to [processVertices] have received transitive votes from the accepted frontier
	processVertices := make([]avalanche.Vertex, 1, len(vtxs)) // Process all of the valid vertices in this message
	processVertices[0] = vtx
	parents, err := vtx.Parents()
	if err != nil {
		return err
	}
	eligibleVertices := ids.NewSet(len(parents))
	for _, parent := range parents {
		eligibleVertices.Add(parent.ID())
	}

	for _, vtxBytes := range vtxs[1:] { // Parse/persist all the vertices
		vtx, err := b.Manager.ParseVtx(vtxBytes) // Persists the vtx
		if err != nil {
			b.Ctx.Log.Debug("failed to parse vertex: %s", err)
			b.Ctx.Log.Verbo("vertex: %s", formatting.DumpBytes(vtxBytes))
			break
		}
		vtxID := vtx.ID()
		if !eligibleVertices.Contains(vtxID) {
			b.Ctx.Log.Debug("received vertex that should not have been included in MultiPut from %s with vertexID %s", vdr, vtxID)
			break
		}
		eligibleVertices.Remove(vtxID)
		parents, err := vtx.Parents()
		if err != nil {
			return err
		}
		for _, parent := range parents {
			eligibleVertices.Add(parent.ID())
		}
		processVertices = append(processVertices, vtx)
		b.needToFetch.Remove(vtxID) // No need to fetch this vertex since we have it now
	}

	return b.process(processVertices...)
}

// GetAncestorsFailed implements the AncestorsHandler interface
func (b *bootstrapper) GetAncestorsFailed(vdr ids.ShortID, requestID uint32) error {
	vtxID, ok := b.OutstandingRequests.Remove(vdr, requestID)
	if !ok {
		b.Ctx.Log.Debug("GetAncestorsFailed(%s, %d) called but there was no outstanding request to this validator with this ID", vdr, requestID)
		return nil
	}
	// Send another request for the vertex
	return b.fetch(vtxID)
}

// Connected implements the InternalHandler interface.
func (b *bootstrapper) Connected(nodeID ids.ShortID, nodeVersion version.Application) error {
	if err := b.VM.Connected(nodeID, nodeVersion); err != nil {
		return err
	}

	if err := b.WeightTracker.AddWeightForNode(nodeID); err != nil {
		return err
	}

	if b.WeightTracker.EnoughConnectedWeight() && !b.started {
		b.started = true
		return b.Startup()
	}

	return nil
}

// Disconnected implements the InternalHandler interface.
func (b *bootstrapper) Disconnected(nodeID ids.ShortID) error {
	if err := b.VM.Disconnected(nodeID); err != nil {
		return err
	}

	return b.WeightTracker.RemoveWeightForNode(nodeID)
}

// Timeout implements the InternalHandler interface.
func (b *bootstrapper) Timeout() error {
	if !b.awaitingTimeout {
		return errUnexpectedTimeout
	}
	b.awaitingTimeout = false

	if !b.Config.Subnet.IsBootstrapped() {
		return b.RestartBootstrap(true)
	}
	return b.finish()
}

// Gossip implements the InternalHandler interface.
func (b *bootstrapper) Gossip() error { return nil }

// Shutdown implements the InternalHandler interface.
func (b *bootstrapper) Shutdown() error { return nil }

// Notify implements the InternalHandler interface.
func (b *bootstrapper) Notify(common.Message) error { return nil }

// Context implements the common.Engine interface.
func (b *bootstrapper) Context() *snow.ConsensusContext { return b.Config.Ctx }

// IsBootstrapped implements the common.Engine interface.
func (b *bootstrapper) IsBootstrapped() bool { return b.Ctx.IsBootstrapped() }

// HealthCheck implements the common.Engine interface.
func (b *bootstrapper) HealthCheck() (interface{}, error) {
	vmIntf, vmErr := b.VM.HealthCheck()
	intf := map[string]interface{}{
		"consensus": struct{}{},
		"vm":        vmIntf,
	}
	return intf, vmErr
}

// GetVM implements the common.Engine interface.
func (b *bootstrapper) GetVM() common.VM { return b.VM }

// Add the vertices in [vtxIDs] to the set of vertices that we need to fetch,
// and then fetch vertices (and their ancestors) until either there are no more
// to fetch or we are at the maximum number of outstanding requests.
func (b *bootstrapper) fetch(vtxIDs ...ids.ID) error {
	b.needToFetch.Add(vtxIDs...)
	for b.needToFetch.Len() > 0 && b.OutstandingRequests.Len() < common.MaxOutstandingGetAncestorsRequests {
		vtxID := b.needToFetch.CappedList(1)[0]
		b.needToFetch.Remove(vtxID)

		// Make sure we haven't already requested this vertex
		if b.OutstandingRequests.Contains(vtxID) {
			continue
		}

		// Make sure we don't already have this vertex
		if _, err := b.Manager.GetVtx(vtxID); err == nil {
			continue
		}

		validators, err := b.Config.Beacons.Sample(1) // validator to send request to
		if err != nil {
			return fmt.Errorf("dropping request for %s as there are no validators", vtxID)
		}
		validatorID := validators[0].ID()
		b.Config.SharedCfg.RequestID++

		b.OutstandingRequests.Add(validatorID, b.Config.SharedCfg.RequestID, vtxID)
		b.Config.Sender.SendGetAncestors(validatorID, b.Config.SharedCfg.RequestID, vtxID) // request vertex and ancestors
	}
	return b.checkFinish()
}

// Process the vertices in [vtxs].
func (b *bootstrapper) process(vtxs ...avalanche.Vertex) error {
	// Vertices that we need to process. Store them in a heap for deduplication
	// and so we always process vertices further down in the DAG first. This helps
	// to reduce the number of repeated DAG traversals.
	toProcess := vertex.NewHeap()
	for _, vtx := range vtxs {
		vtxID := vtx.ID()
		if _, ok := b.processedCache.Get(vtxID); !ok { // only process a vertex if we haven't already
			toProcess.Push(vtx)
		} else {
			b.VtxBlocked.RemoveMissingID(vtxID)
		}
	}

	vtxHeightSet := ids.Set{}
	prevHeight := uint64(0)

	for toProcess.Len() > 0 { // While there are unprocessed vertices
		if b.Halted() {
			return nil
		}

		vtx := toProcess.Pop() // Get an unknown vertex or one furthest down the DAG
		vtxID := vtx.ID()

		switch vtx.Status() {
		case choices.Unknown:
			b.VtxBlocked.AddMissingID(vtxID)
			b.needToFetch.Add(vtxID) // We don't have this vertex locally. Mark that we need to fetch it.
		case choices.Rejected:
			return fmt.Errorf("tried to accept %s even though it was previously rejected", vtxID)
		case choices.Processing:
			b.needToFetch.Remove(vtxID)
			b.VtxBlocked.RemoveMissingID(vtxID)

			// Add to queue of vertices to execute when bootstrapping finishes.
			if pushed, err := b.VtxBlocked.Push(&vertexJob{
				log:         b.Ctx.Log,
				numAccepted: b.numAcceptedVts,
				numDropped:  b.numDroppedVts,
				vtx:         vtx,
			}); err != nil {
				return err
			} else if !pushed {
				// If the vertex is already on the queue, then we have already
				// pushed [vtx]'s transactions and traversed into its parents.
				continue
			}

			txs, err := vtx.Txs()
			if err != nil {
				return err
			}
			for _, tx := range txs {
				// Add to queue of txs to execute when bootstrapping finishes.
				if pushed, err := b.TxBlocked.Push(&txJob{
					log:         b.Ctx.Log,
					numAccepted: b.numAcceptedTxs,
					numDropped:  b.numDroppedTxs,
					tx:          tx,
				}); err != nil {
					return err
				} else if pushed {
					b.numFetchedTxs.Inc()
				}
			}

			b.numFetchedVts.Inc()

			verticesFetchedSoFar := b.VtxBlocked.Jobs.PendingJobs()

			if verticesFetchedSoFar%common.StatusUpdateFrequency == 0 { // Periodically print progress
				if !b.Config.SharedCfg.Restarted {
					b.Ctx.Log.Info("fetched %d vertices", verticesFetchedSoFar)
				} else {
					b.Ctx.Log.Debug("fetched %d vertices", verticesFetchedSoFar)
				}
			}

			parents, err := vtx.Parents()
			if err != nil {
				return err
			}
			for _, parent := range parents { // Process the parents of this vertex (traverse up the DAG)
				parentID := parent.ID()
				if _, ok := b.processedCache.Get(parentID); !ok { // But only if we haven't processed the parent
					if !vtxHeightSet.Contains(parentID) {
						toProcess.Push(parent)
					}
				}
			}
			height, err := vtx.Height()
			if err != nil {
				return err
			}
			if height%stripeDistance < stripeWidth { // See comment for stripeDistance
				b.processedCache.Put(vtxID, nil)
			}
			if height == prevHeight {
				vtxHeightSet.Add(vtxID)
			} else {
				// Set new height and reset [vtxHeightSet]
				prevHeight = height
				vtxHeightSet.Clear()
				vtxHeightSet.Add(vtxID)
			}
		}
	}

	if err := b.TxBlocked.Commit(); err != nil {
		return err
	}
	if err := b.VtxBlocked.Commit(); err != nil {
		return err
	}

	return b.fetch()
}

<<<<<<< HEAD
// ForceAccepted implements common.Bootstrapable interface
=======
// Ancestors handles the receipt of multiple containers. Should be received in response to a GetAncestors message to [vdr]
// with request ID [requestID]. Expects vtxs[0] to be the vertex requested in the corresponding GetAncestors.
func (b *Bootstrapper) Ancestors(vdr ids.ShortID, requestID uint32, vtxs [][]byte) error {
	lenVtxs := len(vtxs)
	if lenVtxs == 0 {
		b.Ctx.Log.Debug("Ancestors(%s, %d) contains no vertices", vdr, requestID)
		return b.GetAncestorsFailed(vdr, requestID)
	}
	if lenVtxs > b.AncestorsMaxContainersReceived {
		vtxs = vtxs[:b.AncestorsMaxContainersReceived]
		b.Ctx.Log.Debug("ignoring %d containers in Ancestors(%s, %d)",
			lenVtxs-b.AncestorsMaxContainersReceived, vdr, requestID)
	}

	requestedVtxID, requested := b.OutstandingRequests.Remove(vdr, requestID)
	vtx, err := b.Manager.ParseVtx(vtxs[0]) // first vertex should be the one we requested in GetAncestors request
	if err != nil {
		if !requested {
			b.Ctx.Log.Debug("failed to parse unrequested vertex from %s with requestID %d: %s", vdr, requestID, err)
			return nil
		}
		b.Ctx.Log.Debug("failed to parse requested vertex %s: %s", requestedVtxID, err)
		b.Ctx.Log.Verbo("vertex: %s", formatting.DumpBytes(vtxs[0]))
		return b.fetch(requestedVtxID)
	}

	vtxID := vtx.ID()
	// If the vertex is neither the requested vertex nor a needed vertex, return early and re-fetch if necessary
	if requested && requestedVtxID != vtxID {
		b.Ctx.Log.Debug("received incorrect vertex from %s with vertexID %s", vdr, vtxID)
		return b.fetch(requestedVtxID)
	}
	if !requested && !b.OutstandingRequests.Contains(vtxID) && !b.needToFetch.Contains(vtxID) {
		b.Ctx.Log.Debug("received un-needed vertex from %s with vertexID %s", vdr, vtxID)
		return nil
	}

	// Do not remove from outstanding requests if this did not answer a specific outstanding request
	// to ensure that real responses are not dropped in favor of potentially byzantine Ancestors messages that
	// could force the node to bootstrap 1 vertex at a time.
	b.needToFetch.Remove(vtxID)

	// All vertices added to [processVertices] have received transitive votes from the accepted frontier
	processVertices := make([]avalanche.Vertex, 1, len(vtxs)) // Process all of the valid vertices in this message
	processVertices[0] = vtx
	parents, err := vtx.Parents()
	if err != nil {
		return err
	}
	eligibleVertices := ids.NewSet(len(parents))
	for _, parent := range parents {
		eligibleVertices.Add(parent.ID())
	}

	for _, vtxBytes := range vtxs[1:] { // Parse/persist all the vertices
		vtx, err := b.Manager.ParseVtx(vtxBytes) // Persists the vtx
		if err != nil {
			b.Ctx.Log.Debug("failed to parse vertex: %s", err)
			b.Ctx.Log.Verbo("vertex: %s", formatting.DumpBytes(vtxBytes))
			break
		}
		vtxID := vtx.ID()
		if !eligibleVertices.Contains(vtxID) {
			b.Ctx.Log.Debug("received vertex that should not have been included in Ancestors from %s with vertexID %s", vdr, vtxID)
			break
		}
		eligibleVertices.Remove(vtxID)
		parents, err := vtx.Parents()
		if err != nil {
			return err
		}
		for _, parent := range parents {
			eligibleVertices.Add(parent.ID())
		}
		processVertices = append(processVertices, vtx)
		b.needToFetch.Remove(vtxID) // No need to fetch this vertex since we have it now
	}

	return b.process(processVertices...)
}

// GetAncestorsFailed is called when a GetAncestors message we sent fails
func (b *Bootstrapper) GetAncestorsFailed(vdr ids.ShortID, requestID uint32) error {
	vtxID, ok := b.OutstandingRequests.Remove(vdr, requestID)
	if !ok {
		b.Ctx.Log.Debug("GetAncestorsFailed(%s, %d) called but there was no outstanding request to this validator with this ID", vdr, requestID)
		return nil
	}
	// Send another request for the vertex
	return b.fetch(vtxID)
}

func (b *Bootstrapper) Timeout() error {
	if !b.awaitingTimeout {
		return errUnexpectedTimeout
	}
	b.awaitingTimeout = false

	if !b.Subnet.IsBootstrapped() {
		return b.RestartBootstrap(true)
	}
	return b.finish()
}

>>>>>>> 0a356fc6
// ForceAccepted starts bootstrapping. Process the vertices in [accepterContainerIDs].
func (b *bootstrapper) ForceAccepted(acceptedContainerIDs []ids.ID) error {
	if err := b.VM.Bootstrapping(); err != nil {
		return fmt.Errorf("failed to notify VM that bootstrapping has started: %w",
			err)
	}

	pendingContainerIDs := b.VtxBlocked.MissingIDs()
	// Append the list of accepted container IDs to pendingContainerIDs to ensure
	// we iterate over every container that must be traversed.
	pendingContainerIDs = append(pendingContainerIDs, acceptedContainerIDs...)
	b.Ctx.Log.Debug("Starting bootstrapping with %d missing vertices and %d from the accepted frontier", len(pendingContainerIDs), len(acceptedContainerIDs))
	toProcess := make([]avalanche.Vertex, 0, len(pendingContainerIDs))
	for _, vtxID := range pendingContainerIDs {
		if vtx, err := b.Manager.GetVtx(vtxID); err == nil {
			if vtx.Status() == choices.Accepted {
				b.VtxBlocked.RemoveMissingID(vtxID)
			} else {
				toProcess = append(toProcess, vtx) // Process this vertex.
			}
		} else {
			b.VtxBlocked.AddMissingID(vtxID)
			b.needToFetch.Add(vtxID) // We don't have this vertex. Mark that we have to fetch it.
		}
	}
	return b.process(toProcess...)
}

// checkFinish repeatedly executes pending transactions and requests new frontier blocks until there aren't any new ones
// after which it finishes the bootstrap process
func (b *bootstrapper) checkFinish() error {
	// If there are outstanding requests for vertices or we still need to fetch vertices, we can't finish
	pendingJobs := b.VtxBlocked.MissingIDs()
	if b.Ctx.IsBootstrapped() || len(pendingJobs) > 0 || b.awaitingTimeout {
		return nil
	}

	if !b.Config.SharedCfg.Restarted {
		b.Ctx.Log.Info("bootstrapping fetched %d vertices. Executing transaction state transitions...", b.VtxBlocked.PendingJobs())
	} else {
		b.Ctx.Log.Debug("bootstrapping fetched %d vertices. Executing transaction state transitions...", b.VtxBlocked.PendingJobs())
	}

	_, err := b.TxBlocked.ExecuteAll(b.Config.Ctx, b, b.Config.SharedCfg.Restarted, b.Ctx.DecisionDispatcher)
	if err != nil || b.Halted() {
		return err
	}

	if !b.Config.SharedCfg.Restarted {
		b.Ctx.Log.Info("executing vertex state transitions...")
	} else {
		b.Ctx.Log.Debug("executing vertex state transitions...")
	}
	executedVts, err := b.VtxBlocked.ExecuteAll(b.Config.Ctx, b, b.Config.SharedCfg.Restarted, b.Ctx.ConsensusDispatcher)
	if err != nil || b.Halted() {
		return err
	}

	previouslyExecuted := b.executedStateTransitions
	b.executedStateTransitions = executedVts

	// Note that executedVts < c*previouslyExecuted is enforced so that the
	// bootstrapping process will terminate even as new vertices are being
	// issued.
	if executedVts > 0 && executedVts < previouslyExecuted/2 && b.Config.RetryBootstrap {
		b.Ctx.Log.Debug("checking for more vertices before finishing bootstrapping")
		return b.RestartBootstrap(true)
	}

	// Notify the subnet that this chain is synced
	b.Config.Subnet.Bootstrapped(b.Ctx.ChainID)
	b.processedCache.Flush()

	// If the subnet hasn't finished bootstrapping, this chain should remain
	// syncing.
	if !b.Config.Subnet.IsBootstrapped() {
		if !b.Config.SharedCfg.Restarted {
			b.Ctx.Log.Info("waiting for the remaining chains in this subnet to finish syncing")
		} else {
			b.Ctx.Log.Debug("waiting for the remaining chains in this subnet to finish syncing")
		}
		// Restart bootstrapping after [bootstrappingDelay] to keep up to date
		// on the latest tip.
		b.Config.Timer.RegisterTimeout(bootstrappingDelay)
		b.awaitingTimeout = true
		return nil
	}

	return b.finish()
}

// Finish bootstrapping
func (b *bootstrapper) finish() error {
	if err := b.VM.Bootstrapped(); err != nil {
		return fmt.Errorf("failed to notify VM that bootstrapping has finished: %w",
			err)
	}

	// Start consensus
	if err := b.OnFinished(b.Config.SharedCfg.RequestID); err != nil {
		return err
	}
	return nil
}<|MERGE_RESOLUTION|>--- conflicted
+++ resolved
@@ -119,18 +119,18 @@
 	awaitingTimeout bool
 }
 
-// MultiPut implements the AncestorsHandler interface
-// Expects vtxs[0] to be the vertex requested in the corresponding GetAncestors.
-func (b *bootstrapper) MultiPut(vdr ids.ShortID, requestID uint32, vtxs [][]byte) error {
+// Ancestors handles the receipt of multiple containers. Should be received in response to a GetAncestors message to [vdr]
+// with request ID [requestID]. Expects vtxs[0] to be the vertex requested in the corresponding GetAncestors.
+func (b *bootstrapper) Ancestors(vdr ids.ShortID, requestID uint32, vtxs [][]byte) error {
 	lenVtxs := len(vtxs)
 	if lenVtxs == 0 {
-		b.Ctx.Log.Debug("MultiPut(%s, %d) contains no vertices", vdr, requestID)
+		b.Ctx.Log.Debug("Ancestors(%s, %d) contains no vertices", vdr, requestID)
 		return b.GetAncestorsFailed(vdr, requestID)
 	}
-	if lenVtxs > b.Config.MultiputMaxContainersReceived {
-		vtxs = vtxs[:b.Config.MultiputMaxContainersReceived]
-		b.Ctx.Log.Debug("ignoring %d containers in multiput(%s, %d)",
-			lenVtxs-b.Config.MultiputMaxContainersReceived, vdr, requestID)
+	if lenVtxs > b.Config.AncestorsMaxContainersReceived {
+		vtxs = vtxs[:b.Config.AncestorsMaxContainersReceived]
+		b.Ctx.Log.Debug("ignoring %d containers in Ancestors(%s, %d)",
+			lenVtxs-b.Config.AncestorsMaxContainersReceived, vdr, requestID)
 	}
 
 	requestedVtxID, requested := b.OutstandingRequests.Remove(vdr, requestID)
@@ -157,7 +157,7 @@
 	}
 
 	// Do not remove from outstanding requests if this did not answer a specific outstanding request
-	// to ensure that real responses are not dropped in favor of potentially byzantine MultiPut messages that
+	// to ensure that real responses are not dropped in favor of potentially byzantine Ancestors messages that
 	// could force the node to bootstrap 1 vertex at a time.
 	b.needToFetch.Remove(vtxID)
 
@@ -182,7 +182,7 @@
 		}
 		vtxID := vtx.ID()
 		if !eligibleVertices.Contains(vtxID) {
-			b.Ctx.Log.Debug("received vertex that should not have been included in MultiPut from %s with vertexID %s", vdr, vtxID)
+			b.Ctx.Log.Debug("received vertex that should not have been included in Ancestors from %s with vertexID %s", vdr, vtxID)
 			break
 		}
 		eligibleVertices.Remove(vtxID)
@@ -431,114 +431,7 @@
 	return b.fetch()
 }
 
-<<<<<<< HEAD
 // ForceAccepted implements common.Bootstrapable interface
-=======
-// Ancestors handles the receipt of multiple containers. Should be received in response to a GetAncestors message to [vdr]
-// with request ID [requestID]. Expects vtxs[0] to be the vertex requested in the corresponding GetAncestors.
-func (b *Bootstrapper) Ancestors(vdr ids.ShortID, requestID uint32, vtxs [][]byte) error {
-	lenVtxs := len(vtxs)
-	if lenVtxs == 0 {
-		b.Ctx.Log.Debug("Ancestors(%s, %d) contains no vertices", vdr, requestID)
-		return b.GetAncestorsFailed(vdr, requestID)
-	}
-	if lenVtxs > b.AncestorsMaxContainersReceived {
-		vtxs = vtxs[:b.AncestorsMaxContainersReceived]
-		b.Ctx.Log.Debug("ignoring %d containers in Ancestors(%s, %d)",
-			lenVtxs-b.AncestorsMaxContainersReceived, vdr, requestID)
-	}
-
-	requestedVtxID, requested := b.OutstandingRequests.Remove(vdr, requestID)
-	vtx, err := b.Manager.ParseVtx(vtxs[0]) // first vertex should be the one we requested in GetAncestors request
-	if err != nil {
-		if !requested {
-			b.Ctx.Log.Debug("failed to parse unrequested vertex from %s with requestID %d: %s", vdr, requestID, err)
-			return nil
-		}
-		b.Ctx.Log.Debug("failed to parse requested vertex %s: %s", requestedVtxID, err)
-		b.Ctx.Log.Verbo("vertex: %s", formatting.DumpBytes(vtxs[0]))
-		return b.fetch(requestedVtxID)
-	}
-
-	vtxID := vtx.ID()
-	// If the vertex is neither the requested vertex nor a needed vertex, return early and re-fetch if necessary
-	if requested && requestedVtxID != vtxID {
-		b.Ctx.Log.Debug("received incorrect vertex from %s with vertexID %s", vdr, vtxID)
-		return b.fetch(requestedVtxID)
-	}
-	if !requested && !b.OutstandingRequests.Contains(vtxID) && !b.needToFetch.Contains(vtxID) {
-		b.Ctx.Log.Debug("received un-needed vertex from %s with vertexID %s", vdr, vtxID)
-		return nil
-	}
-
-	// Do not remove from outstanding requests if this did not answer a specific outstanding request
-	// to ensure that real responses are not dropped in favor of potentially byzantine Ancestors messages that
-	// could force the node to bootstrap 1 vertex at a time.
-	b.needToFetch.Remove(vtxID)
-
-	// All vertices added to [processVertices] have received transitive votes from the accepted frontier
-	processVertices := make([]avalanche.Vertex, 1, len(vtxs)) // Process all of the valid vertices in this message
-	processVertices[0] = vtx
-	parents, err := vtx.Parents()
-	if err != nil {
-		return err
-	}
-	eligibleVertices := ids.NewSet(len(parents))
-	for _, parent := range parents {
-		eligibleVertices.Add(parent.ID())
-	}
-
-	for _, vtxBytes := range vtxs[1:] { // Parse/persist all the vertices
-		vtx, err := b.Manager.ParseVtx(vtxBytes) // Persists the vtx
-		if err != nil {
-			b.Ctx.Log.Debug("failed to parse vertex: %s", err)
-			b.Ctx.Log.Verbo("vertex: %s", formatting.DumpBytes(vtxBytes))
-			break
-		}
-		vtxID := vtx.ID()
-		if !eligibleVertices.Contains(vtxID) {
-			b.Ctx.Log.Debug("received vertex that should not have been included in Ancestors from %s with vertexID %s", vdr, vtxID)
-			break
-		}
-		eligibleVertices.Remove(vtxID)
-		parents, err := vtx.Parents()
-		if err != nil {
-			return err
-		}
-		for _, parent := range parents {
-			eligibleVertices.Add(parent.ID())
-		}
-		processVertices = append(processVertices, vtx)
-		b.needToFetch.Remove(vtxID) // No need to fetch this vertex since we have it now
-	}
-
-	return b.process(processVertices...)
-}
-
-// GetAncestorsFailed is called when a GetAncestors message we sent fails
-func (b *Bootstrapper) GetAncestorsFailed(vdr ids.ShortID, requestID uint32) error {
-	vtxID, ok := b.OutstandingRequests.Remove(vdr, requestID)
-	if !ok {
-		b.Ctx.Log.Debug("GetAncestorsFailed(%s, %d) called but there was no outstanding request to this validator with this ID", vdr, requestID)
-		return nil
-	}
-	// Send another request for the vertex
-	return b.fetch(vtxID)
-}
-
-func (b *Bootstrapper) Timeout() error {
-	if !b.awaitingTimeout {
-		return errUnexpectedTimeout
-	}
-	b.awaitingTimeout = false
-
-	if !b.Subnet.IsBootstrapped() {
-		return b.RestartBootstrap(true)
-	}
-	return b.finish()
-}
-
->>>>>>> 0a356fc6
 // ForceAccepted starts bootstrapping. Process the vertices in [accepterContainerIDs].
 func (b *bootstrapper) ForceAccepted(acceptedContainerIDs []ids.ID) error {
 	if err := b.VM.Bootstrapping(); err != nil {
