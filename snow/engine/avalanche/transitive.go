// Copyright (C) 2019-2021, Ava Labs, Inc. All rights reserved.
// See the file LICENSE for licensing terms.

package avalanche

import (
	"fmt"
	"time"

	"github.com/ava-labs/avalanchego/ids"
	"github.com/ava-labs/avalanchego/snow"
	"github.com/ava-labs/avalanchego/snow/consensus/avalanche"
	"github.com/ava-labs/avalanchego/snow/consensus/avalanche/poll"
	"github.com/ava-labs/avalanchego/snow/consensus/snowstorm"
	"github.com/ava-labs/avalanchego/snow/engine/avalanche/vertex"
	"github.com/ava-labs/avalanchego/snow/engine/common"
	"github.com/ava-labs/avalanchego/snow/events"
	"github.com/ava-labs/avalanchego/utils/formatting"
	"github.com/ava-labs/avalanchego/utils/sampler"
	"github.com/ava-labs/avalanchego/utils/wrappers"
	"github.com/ava-labs/avalanchego/version"
)

var _ Engine = &Transitive{}

func New(config Config) (Engine, error) {
	return newTransitive(config)
}

// Transitive implements the Engine interface by attempting to fetch all
// transitive dependencies.
type Transitive struct {
	Config
	metrics

	// list of NoOpsHandler for messages dropped by engine
	common.AcceptedFrontierHandler
	common.AcceptedHandler
	common.AncestorsHandler

	RequestID uint32

	polls poll.Set // track people I have asked for their preference

	// The set of vertices that have been requested in Get messages but not yet received
	outstandingVtxReqs common.Requests

	// missingTxs tracks transaction that are missing
	missingTxs ids.Set

	// IDs of vertices that are queued to be added to consensus but haven't yet been
	// because of missing dependencies
	pending ids.Set

	// vtxBlocked tracks operations that are blocked on vertices
	// txBlocked tracks operations that are blocked on transactions
	vtxBlocked, txBlocked events.Blocker

	// transactions that have been provided from the VM but that are pending to
	// be issued once the number of processing vertices has gone below the
	// optimal number.
	pendingTxs []snowstorm.Tx

	// A uniform sampler without replacement
	uniformSampler sampler.Uniform

	errs wrappers.Errs
}

func newTransitive(config Config) (*Transitive, error) {
	config.Ctx.Log.Info("initializing consensus engine")

	factory := poll.NewEarlyTermNoTraversalFactory(config.Params.Alpha)
	t := &Transitive{
		Config:                  config,
		AcceptedFrontierHandler: common.NewNoOpAcceptedFrontierHandler(config.Ctx.Log),
		AcceptedHandler:         common.NewNoOpAcceptedHandler(config.Ctx.Log),
		AncestorsHandler:        common.NewNoOpAncestorsHandler(config.Ctx.Log),
		polls: poll.NewSet(factory,
			config.Ctx.Log,
			"",
			config.Ctx.Registerer,
		),
		uniformSampler: sampler.NewUniform(),
	}

	return t, t.metrics.Initialize("", config.Ctx.Registerer)
}

// Put implements the PutHandler interface
func (t *Transitive) Put(vdr ids.ShortID, requestID uint32, vtxBytes []byte) error {
	t.Ctx.Log.Verbo("Put(%s, %d) called", vdr, requestID)
	vtx, err := t.Manager.ParseVtx(vtxBytes)
	if err != nil {
		t.Ctx.Log.Debug("failed to parse vertex due to: %s", err)
		t.Ctx.Log.Verbo("vertex:\n%s", formatting.DumpBytes(vtxBytes))
		return t.GetFailed(vdr, requestID)
	}
	if _, err := t.issueFrom(vdr, vtx); err != nil {
		return err
	}
	return t.attemptToIssueTxs()
}

// GetFailed implements the PutHandler interface
func (t *Transitive) GetFailed(vdr ids.ShortID, requestID uint32) error {
	vtxID, ok := t.outstandingVtxReqs.Remove(vdr, requestID)
	if !ok {
		t.Ctx.Log.Debug("GetFailed(%s, %d) called without having sent corresponding Get", vdr, requestID)
		return nil
	}

	t.vtxBlocked.Abandon(vtxID)

	if t.outstandingVtxReqs.Len() == 0 {
		for txID := range t.missingTxs {
			t.txBlocked.Abandon(txID)
		}
		t.missingTxs.Clear()
	}

	// Track performance statistics
	t.metrics.numVtxRequests.Set(float64(t.outstandingVtxReqs.Len()))
	t.metrics.numMissingTxs.Set(float64(t.missingTxs.Len()))
	t.metrics.blockerVtxs.Set(float64(t.vtxBlocked.Len()))
	t.metrics.blockerTxs.Set(float64(t.txBlocked.Len()))
	return t.attemptToIssueTxs()
}

// PullQuery implements the QueryHandler interface
func (t *Transitive) PullQuery(vdr ids.ShortID, requestID uint32, vtxID ids.ID) error {
	// Will send chits to [vdr] once we have [vtxID] and its dependencies
	c := &convincer{
		consensus: t.Consensus,
		sender:    t.Sender,
		vdr:       vdr,
		requestID: requestID,
		errs:      &t.errs,
	}

	// If we have [vtxID], put it into consensus if we haven't already.
	// If not, fetch it.
	inConsensus, err := t.issueFromByID(vdr, vtxID)
	if err != nil {
		return err
	}

	// [vtxID] isn't in consensus yet because we don't have it or a dependency.
	if !inConsensus {
		c.deps.Add(vtxID) // Don't send chits until [vtxID] is in consensus.
	}

	// Wait until [vtxID] and its dependencies have been added to consensus before sending chits
	t.vtxBlocked.Register(c)
	t.metrics.blockerVtxs.Set(float64(t.vtxBlocked.Len()))
	return t.attemptToIssueTxs()
}

// PushQuery implements the QueryHandler interface
func (t *Transitive) PushQuery(vdr ids.ShortID, requestID uint32, vtxBytes []byte) error {
	vtx, err := t.Manager.ParseVtx(vtxBytes)
	if err != nil {
		t.Ctx.Log.Debug("failed to parse vertex due to: %s", err)
		t.Ctx.Log.Verbo("vertex:\n%s", formatting.DumpBytes(vtxBytes))
		return nil
	}

	if _, err := t.issueFrom(vdr, vtx); err != nil {
		return err
	}

	return t.PullQuery(vdr, requestID, vtx.ID())
}

// Chits implements the ChitsHandler interface
func (t *Transitive) Chits(vdr ids.ShortID, requestID uint32, votes []ids.ID) error {
	v := &voter{
		t:         t,
		vdr:       vdr,
		requestID: requestID,
		response:  votes,
	}
	for _, vote := range votes {
		if added, err := t.issueFromByID(vdr, vote); err != nil {
			return err
		} else if !added {
			v.deps.Add(vote)
		}
	}

	t.vtxBlocked.Register(v)
	t.metrics.blockerVtxs.Set(float64(t.vtxBlocked.Len()))
	return t.attemptToIssueTxs()
}

// QueryFailed implements the ChitsHandler interface
func (t *Transitive) QueryFailed(vdr ids.ShortID, requestID uint32) error {
	return t.Chits(vdr, requestID, nil)
}

// AppRequest implements the AppHandler interface
func (t *Transitive) AppRequest(nodeID ids.ShortID, requestID uint32, deadline time.Time, request []byte) error {
	// Notify the VM of this request
	return t.VM.AppRequest(nodeID, requestID, deadline, request)
}

// AppRequestFailed implements the AppHandler interface
func (t *Transitive) AppRequestFailed(nodeID ids.ShortID, requestID uint32) error {
	// Notify the VM that a request it made failed
	return t.VM.AppRequestFailed(nodeID, requestID)
}

// AppResponse implements the AppHandler interface
func (t *Transitive) AppResponse(nodeID ids.ShortID, requestID uint32, response []byte) error {
	// Notify the VM of a response to its request
	return t.VM.AppResponse(nodeID, requestID, response)
}

// AppGossip implements the AppHandler interface
func (t *Transitive) AppGossip(nodeID ids.ShortID, msg []byte) error {
	// Notify the VM of this message which has been gossiped to it
	return t.VM.AppGossip(nodeID, msg)
}

// Connected implements the InternalHandler interface.
func (t *Transitive) Connected(nodeID ids.ShortID, nodeVersion version.Application) error {
	return t.VM.Connected(nodeID, nodeVersion)
}

// Disconnected implements the InternalHandler interface.
func (t *Transitive) Disconnected(nodeID ids.ShortID) error {
	return t.VM.Disconnected(nodeID)
}

// Timeout implements the InternalHandler interface
func (t *Transitive) Timeout() error { return nil }

// Gossip implements the InternalHandler interface
func (t *Transitive) Gossip() error {
	edge := t.Manager.Edge()
	if len(edge) == 0 {
		t.Ctx.Log.Verbo("dropping gossip request as no vertices have been accepted")
		return nil
	}

	if err := t.uniformSampler.Initialize(uint64(len(edge))); err != nil {
		return err // Should never happen
	}
	indices, err := t.uniformSampler.Sample(1)
	if err != nil {
		return err // Also should never really happen because the edge has positive length
	}
	vtxID := edge[int(indices[0])]
	vtx, err := t.Manager.GetVtx(vtxID)
	if err != nil {
		t.Ctx.Log.Warn("dropping gossip request as %s couldn't be loaded due to: %s", vtxID, err)
		return nil
	}

	t.Ctx.Log.Verbo("gossiping %s as accepted to the network", vtxID)
	t.Sender.SendGossip(vtxID, vtx.Bytes())
	return nil
}

// Halt implements the InternalHandler interface
func (t *Transitive) Halt() {}

// Shutdown implements the InternalHandler interface
func (t *Transitive) Shutdown() error {
	t.Ctx.Log.Info("shutting down consensus engine")
	return t.VM.Shutdown()
}

// Notify implements the InternalHandler interface
func (t *Transitive) Notify(msg common.Message) error {
	if !t.Ctx.IsBootstrapped() {
		t.Ctx.Log.Debug("dropping Notify due to bootstrapping")
		return nil
	}

	switch msg {
	case common.PendingTxs:
		t.pendingTxs = append(t.pendingTxs, t.VM.PendingTxs()...)
		t.metrics.pendingTxs.Set(float64(len(t.pendingTxs)))
		return t.attemptToIssueTxs()
	default:
		t.Ctx.Log.Warn("unexpected message from the VM: %s", msg)
	}
	return nil
}

// Context implements the common.Engine interface.
func (t *Transitive) Context() *snow.ConsensusContext {
	return t.Ctx
}

<<<<<<< HEAD
// IsBootstrapped implements the common.Engine interface.
func (t *Transitive) IsBootstrapped() bool { return t.Ctx.GetState() == snow.NormalOp }

=======
>>>>>>> 5f190262
// Start implements the common.Engine interface.
func (t *Transitive) Start(startReqID uint32) error {
	t.RequestID = startReqID
	// Load the vertices that were last saved as the accepted frontier
	edge := t.Manager.Edge()
	frontier := make([]avalanche.Vertex, 0, len(edge))
	for _, vtxID := range edge {
		if vtx, err := t.Manager.GetVtx(vtxID); err == nil {
			frontier = append(frontier, vtx)
		} else {
			t.Ctx.Log.Error("vertex %s failed to be loaded from the frontier with %s", vtxID, err)
		}
	}

	t.Ctx.Log.Info("bootstrapping finished with %d vertices in the accepted frontier", len(frontier))
	t.metrics.bootstrapFinished.Set(1)

	t.Ctx.SetState(snow.NormalOp)
	return t.Consensus.Initialize(t.Ctx, t.Params, frontier)
}

// HealthCheck implements the common.Engine interface.
func (t *Transitive) HealthCheck() (interface{}, error) {
	consensusIntf, consensusErr := t.Consensus.HealthCheck()
	vmIntf, vmErr := t.VM.HealthCheck()
	intf := map[string]interface{}{
		"consensus": consensusIntf,
		"vm":        vmIntf,
	}
	if consensusErr == nil {
		return intf, vmErr
	}
	if vmErr == nil {
		return intf, consensusErr
	}
	return intf, fmt.Errorf("vm: %s ; consensus: %s", vmErr, consensusErr)
}

// GetVM implements the common.Engine interface.
func (t *Transitive) GetVM() common.VM {
	return t.VM
}

// GetVtx implements the avalanche.Engine interface.
func (t *Transitive) GetVtx(vtxID ids.ID) (avalanche.Vertex, error) {
	// GetVtx returns a vertex by its ID.
	// Returns database.ErrNotFound if unknown.
	return t.Manager.GetVtx(vtxID)
}

func (t *Transitive) attemptToIssueTxs() error {
	err := t.errs.Err
	if err != nil {
		return err
	}

	t.pendingTxs, err = t.batch(t.pendingTxs, false /*=force*/, false /*=empty*/, true /*=limit*/)
	t.metrics.pendingTxs.Set(float64(len(t.pendingTxs)))
	return err
}

// If there are pending transactions from the VM, issue them.
// If we're not already at the limit for number of concurrent polls, issue a new
// query.
func (t *Transitive) repoll() {
	for i := t.polls.Len(); i < t.Params.ConcurrentRepolls && !t.errs.Errored(); i++ {
		t.issueRepoll()
	}
}

// issueFromByID issues the branch ending with vertex [vtxID] to consensus.
// Fetches [vtxID] if we don't have it locally.
// Returns true if [vtx] has been added to consensus (now or previously)
func (t *Transitive) issueFromByID(vdr ids.ShortID, vtxID ids.ID) (bool, error) {
	vtx, err := t.Manager.GetVtx(vtxID)
	if err != nil {
		// We don't have [vtxID]. Request it.
		t.sendRequest(vdr, vtxID)
		return false, nil
	}
	return t.issueFrom(vdr, vtx)
}

// issueFrom issues the branch ending with [vtx] to consensus.
// Assumes we have [vtx] locally
// Returns true if [vtx] has been added to consensus (now or previously)
func (t *Transitive) issueFrom(vdr ids.ShortID, vtx avalanche.Vertex) (bool, error) {
	issued := true
	// Before we issue [vtx] into consensus, we have to issue its ancestors.
	// Go through [vtx] and its ancestors. issue each ancestor that hasn't yet been issued.
	// If we find a missing ancestor, fetch it and note that we can't issue [vtx] yet.
	ancestry := vertex.NewHeap()
	ancestry.Push(vtx)
	for ancestry.Len() > 0 {
		vtx := ancestry.Pop()

		if t.Consensus.VertexIssued(vtx) {
			// This vertex has been issued --> its ancestors have been issued.
			// No need to try to issue it or its ancestors
			continue
		}
		if t.pending.Contains(vtx.ID()) {
			issued = false
			continue
		}

		parents, err := vtx.Parents()
		if err != nil {
			return false, err
		}
		// Ensure we have ancestors of this vertex
		for _, parent := range parents {
			if !parent.Status().Fetched() {
				// We don't have the parent. Request it.
				t.sendRequest(vdr, parent.ID())
				// We're missing an ancestor so we can't have issued the vtx in this method's argument
				issued = false
			} else {
				// Come back to this vertex later to make sure it and its ancestors have been fetched/issued
				ancestry.Push(parent)
			}
		}

		// Queue up this vertex to be issued once its dependencies are met
		if err := t.issue(vtx); err != nil {
			return false, err
		}
	}
	return issued, nil
}

// issue queues [vtx] to be put into consensus after its dependencies are met.
// Assumes we have [vtx].
func (t *Transitive) issue(vtx avalanche.Vertex) error {
	vtxID := vtx.ID()

	// Add to set of vertices that have been queued up to be issued but haven't been yet
	t.pending.Add(vtxID)
	t.outstandingVtxReqs.RemoveAny(vtxID)

	// Will put [vtx] into consensus once dependencies are met
	i := &issuer{
		t:   t,
		vtx: vtx,
	}

	parents, err := vtx.Parents()
	if err != nil {
		return err
	}
	for _, parent := range parents {
		if !t.Consensus.VertexIssued(parent) {
			// This parent hasn't been issued yet. Add it as a dependency.
			i.vtxDeps.Add(parent.ID())
		}
	}

	txs, err := vtx.Txs()
	if err != nil {
		return err
	}
	txIDs := ids.NewSet(len(txs))
	for _, tx := range txs {
		txIDs.Add(tx.ID())
	}

	for _, tx := range txs {
		deps, err := tx.Dependencies()
		if err != nil {
			return err
		}
		for _, dep := range deps {
			depID := dep.ID()
			if !txIDs.Contains(depID) && !t.Consensus.TxIssued(dep) {
				// This transaction hasn't been issued yet. Add it as a dependency.
				t.missingTxs.Add(depID)
				i.txDeps.Add(depID)
			}
		}
	}

	t.Ctx.Log.Verbo("vertex %s is blocking on %d vertices and %d transactions",
		vtxID, i.vtxDeps.Len(), i.txDeps.Len())

	// Wait until all the parents of [vtx] are added to consensus before adding [vtx]
	t.vtxBlocked.Register(&vtxIssuer{i: i})
	// Wait until all the parents of [tx] are added to consensus before adding [vtx]
	t.txBlocked.Register(&txIssuer{i: i})

	if t.outstandingVtxReqs.Len() == 0 {
		// There are no outstanding vertex requests but we don't have these transactions, so we're not getting them.
		for txID := range t.missingTxs {
			t.txBlocked.Abandon(txID)
		}
		t.missingTxs.Clear()
	}

	// Track performance statistics
	t.metrics.numVtxRequests.Set(float64(t.outstandingVtxReqs.Len()))
	t.metrics.numMissingTxs.Set(float64(t.missingTxs.Len()))
	t.metrics.numPendingVts.Set(float64(len(t.pending)))
	t.metrics.blockerVtxs.Set(float64(t.vtxBlocked.Len()))
	t.metrics.blockerTxs.Set(float64(t.txBlocked.Len()))
	return t.errs.Err
}

// Batchs [txs] into vertices and issue them.
// If [force] is true, forces each tx to be issued.
// Otherwise, some txs may not be put into vertices that are issued.
// If [empty], will always result in a new poll.
func (t *Transitive) batch(txs []snowstorm.Tx, force, empty, limit bool) ([]snowstorm.Tx, error) {
	if limit && t.Params.OptimalProcessing <= t.Consensus.NumProcessing() {
		return txs, nil
	}
	issuedTxs := ids.Set{}
	consumed := ids.Set{}
	issued := false
	orphans := t.Consensus.Orphans()
	start := 0
	end := 0
	for end < len(txs) {
		tx := txs[end]
		inputs := ids.Set{}
		inputs.Add(tx.InputIDs()...)
		overlaps := consumed.Overlaps(inputs)
		if end-start >= t.Params.BatchSize || (force && overlaps) {
			if err := t.issueBatch(txs[start:end]); err != nil {
				return nil, err
			}
			if limit && t.Params.OptimalProcessing <= t.Consensus.NumProcessing() {
				return txs[end:], nil
			}
			start = end
			consumed.Clear()
			issued = true
			overlaps = false
		}

		if txID := tx.ID(); !overlaps && // should never allow conflicting txs in the same vertex
			!issuedTxs.Contains(txID) && // shouldn't issue duplicated transactions to the same vertex
			(force || t.Consensus.IsVirtuous(tx)) && // force allows for a conflict to be issued
			(!t.Consensus.TxIssued(tx) || orphans.Contains(txID)) { // should only reissue orphaned txs
			end++
			issuedTxs.Add(txID)
			consumed.Union(inputs)
		} else {
			newLen := len(txs) - 1
			txs[end] = txs[newLen]
			txs[newLen] = nil
			txs = txs[:newLen]
		}
	}

	if end > start {
		return txs[end:], t.issueBatch(txs[start:end])
	}
	if empty && !issued {
		t.issueRepoll()
	}
	return txs[end:], nil
}

// Issues a new poll for a preferred vertex in order to move consensus along
func (t *Transitive) issueRepoll() {
	preferredIDs := t.Consensus.Preferences()
	if preferredIDs.Len() == 0 {
		t.Ctx.Log.Error("re-query attempt was dropped due to no pending vertices")
		return
	}

	vtxID := preferredIDs.CappedList(1)[0]
	vdrs, err := t.Validators.Sample(t.Params.K) // Validators to sample
	vdrBag := ids.ShortBag{}                     // IDs of validators to be sampled
	for _, vdr := range vdrs {
		vdrBag.Add(vdr.ID())
	}

	vdrList := vdrBag.List()
	vdrSet := ids.NewShortSet(len(vdrList))
	vdrSet.Add(vdrList...)

	// Poll the network
	t.RequestID++
	if err == nil && t.polls.Add(t.RequestID, vdrBag) {
		t.Sender.SendPullQuery(vdrSet, t.RequestID, vtxID)
	} else if err != nil {
		t.Ctx.Log.Error("re-query for %s was dropped due to an insufficient number of validators", vtxID)
	}
}

// Puts a batch of transactions into a vertex and issues it into consensus.
func (t *Transitive) issueBatch(txs []snowstorm.Tx) error {
	t.Ctx.Log.Verbo("batching %d transactions into a new vertex", len(txs))

	// Randomly select parents of this vertex from among the virtuous set
	virtuousIDs := t.Consensus.Virtuous().CappedList(t.Params.Parents)
	numVirtuousIDs := len(virtuousIDs)
	if err := t.uniformSampler.Initialize(uint64(numVirtuousIDs)); err != nil {
		return err
	}

	indices, err := t.uniformSampler.Sample(numVirtuousIDs)
	if err != nil {
		return err
	}

	parentIDs := make([]ids.ID, len(indices))
	for i, index := range indices {
		parentIDs[i] = virtuousIDs[int(index)]
	}

	vtx, err := t.Manager.BuildVtx(parentIDs, txs)
	if err != nil {
		t.Ctx.Log.Warn("error building new vertex with %d parents and %d transactions",
			len(parentIDs), len(txs))
		return nil
	}
	return t.issue(vtx)
}

// Send a request to [vdr] asking them to send us vertex [vtxID]
func (t *Transitive) sendRequest(vdr ids.ShortID, vtxID ids.ID) {
	if t.outstandingVtxReqs.Contains(vtxID) {
		t.Ctx.Log.Debug("not sending request for vertex %s because there is already an outstanding request for it", vtxID)
		return
	}
	t.RequestID++
	t.outstandingVtxReqs.Add(vdr, t.RequestID, vtxID) // Mark that there is an outstanding request for this vertex
	t.Sender.SendGet(vdr, t.RequestID, vtxID)
	t.metrics.numVtxRequests.Set(float64(t.outstandingVtxReqs.Len())) // Tracks performance statistics
}<|MERGE_RESOLUTION|>--- conflicted
+++ resolved
@@ -273,7 +273,7 @@
 
 // Notify implements the InternalHandler interface
 func (t *Transitive) Notify(msg common.Message) error {
-	if !t.Ctx.IsBootstrapped() {
+	if t.Ctx.GetState() != snow.NormalOp {
 		t.Ctx.Log.Debug("dropping Notify due to bootstrapping")
 		return nil
 	}
@@ -294,12 +294,6 @@
 	return t.Ctx
 }
 
-<<<<<<< HEAD
-// IsBootstrapped implements the common.Engine interface.
-func (t *Transitive) IsBootstrapped() bool { return t.Ctx.GetState() == snow.NormalOp }
-
-=======
->>>>>>> 5f190262
 // Start implements the common.Engine interface.
 func (t *Transitive) Start(startReqID uint32) error {
 	t.RequestID = startReqID
