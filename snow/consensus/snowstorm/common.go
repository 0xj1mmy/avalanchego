// (c) 2019-2020, Ava Labs, Inc. All rights reserved.
// See the file LICENSE for licensing terms.

package snowstorm

import (
	"bytes"
	"errors"
	"fmt"
	"sort"
	"strings"
	"time"

	"github.com/ava-labs/avalanchego/ids"
	"github.com/ava-labs/avalanchego/snow"
	"github.com/ava-labs/avalanchego/snow/choices"
	"github.com/ava-labs/avalanchego/snow/consensus/sharedconsensus"
	"github.com/ava-labs/avalanchego/snow/events"
	"github.com/ava-labs/avalanchego/utils/formatting"
	"github.com/ava-labs/avalanchego/utils/wrappers"

	sbcon "github.com/ava-labs/avalanchego/snow/consensus/snowball"
)

var errUnhealthy = errors.New("snowstorm consensus is not healthy")

type common struct {
	// metrics that describe this consensus instance
	sharedconsensus.Metrics

	// context that this consensus instance is executing in
	ctx *snow.Context

	// params describes how this instance was parameterized
	params sbcon.Parameters

	// each element of preferences is the ID of a transaction that is preferred
	preferences ids.Set

	// each element of virtuous is the ID of a transaction that is virtuous
	virtuous ids.Set

	// each element is in the virtuous set and is still being voted on
	virtuousVoting ids.Set

	// number of times RecordPoll has been called
	currentVote int

	// keeps track of whether dependencies have been accepted
	pendingAccept events.Blocker

	// keeps track of whether dependencies have been rejected
	pendingReject events.Blocker

	// track any errors that occurred during callbacks
	errs wrappers.Errs

	// healthConfig describes parameters for health checks.
	HealthConfig sharedconsensus.HealthConfig
}

// Initialize implements the ConflictGraph interface
func (c *common) Initialize(ctx *snow.Context, params sbcon.Parameters) error {
	c.ctx = ctx
	c.params = params

	if err := c.Metrics.Initialize("txs", "transaction(s)", ctx.Log, params.Namespace, params.Metrics); err != nil {
		return fmt.Errorf("failed to initialize metrics: %w", err)
	}
	return params.Verify()
}

// Parameters implements the Snowstorm interface
func (c *common) Parameters() sbcon.Parameters { return c.params }

// Virtuous implements the ConflictGraph interface
func (c *common) Virtuous() ids.Set { return c.virtuous }

// Preferences implements the ConflictGraph interface
func (c *common) Preferences() ids.Set { return c.preferences }

// Quiesce implements the ConflictGraph interface
func (c *common) Quiesce() bool {
	numVirtuous := c.virtuousVoting.Len()
	c.ctx.Log.Verbo("Conflict graph has %d voting virtuous transactions",
		numVirtuous)
	return numVirtuous == 0
}

// Finalized implements the ConflictGraph interface
func (c *common) Finalized() bool {
	numPreferences := c.preferences.Len()
	c.ctx.Log.Verbo("Conflict graph has %d preferred transactions",
		numPreferences)
	return numPreferences == 0
}

// HealthCheck returns information about the consensus health.
func (c *common) HealthCheck() (interface{}, error) {
<<<<<<< HEAD
	numOutstandingTxs := c.processingTxs.Len()
	healthy := numOutstandingTxs <= c.HealthConfig.MaxOutstandingRequests
	details := map[string]interface{}{
		"outstandingRequests": numOutstandingTxs,
	}

	// check for long running requests
	now := c.clock.Time()
	processingRequest := now
	if startTime, exists := c.processingTxs.Oldest(); exists {
		processingRequest = startTime.(time.Time)
=======
	// ignore the health check if the ProcessingEntries are not ready
	if c.Metrics.ProcessingEntries == nil {
		return nil, nil
	}
	details := map[string]interface{}{}
	healthy := true

	numOutstandingTxs := c.Metrics.ProcessingEntries.Len()
	healthy = healthy && numOutstandingTxs <= c.HealthConfig.MaxOutstandingItems
	details["outstandingTransactions"] = numOutstandingTxs

	// check for long running transactions
	now := c.Metrics.Clock.Time()
	processingRequest := now
	if longTxs := c.Metrics.ProcessingEntries.OldestRequest(); longTxs != nil {
		processingRequest = longTxs.Time
>>>>>>> 73b3aa33
	}

	timeReqRunning := now.Sub(processingRequest)
	healthy = healthy && timeReqRunning <= c.HealthConfig.MaxRunTimeItems
	details["longestRunningTx"] = timeReqRunning.String()

	if !healthy {
		return details, errUnhealthy
	}
	return details, nil
}

// shouldVote returns if the provided tx should be voted on to determine if it
// can be accepted. If the tx can be vacuously accepted, the tx will be accepted
// and will therefore not be valid to be voted on.
func (c *common) shouldVote(con Consensus, tx Tx) (bool, error) {
	if con.Issued(tx) {
		// If the tx was previously inserted, it shouldn't be re-inserted.
		return false, nil
	}

	txID := tx.ID()
	bytes := tx.Bytes()

	// Notify the IPC socket that this tx has been issued.
	c.ctx.DecisionDispatcher.Issue(c.ctx, txID, bytes)

	// Notify the metrics that this transaction is being issued.
	c.Metrics.Issued(txID)

	// If this tx has inputs, it needs to be voted on before being accepted.
	if inputs := tx.InputIDs(); len(inputs) != 0 {
		return true, nil
	}

	// Since this tx doesn't have any inputs, it's impossible for there to be
	// any conflicting transactions. Therefore, this transaction is treated as
	// vacuously accepted and doesn't need to be voted on.

	// Accept is called before notifying the IPC so that acceptances that
	// cause fatal errors aren't sent to an IPC peer.
	if err := tx.Accept(); err != nil {
		return false, err
	}

	// Notify the IPC socket that this tx has been accepted.
	c.ctx.DecisionDispatcher.Accept(c.ctx, txID, bytes)

	// Notify the metrics that this transaction was just accepted.
	c.Metrics.Accepted(txID)
	return false, nil
}

// accept the provided tx.
func (c *common) acceptTx(tx Tx) error {
	// Accept is called before notifying the IPC so that acceptances that cause
	// fatal errors aren't sent to an IPC peer.
	if err := tx.Accept(); err != nil {
		return err
	}

	txID := tx.ID()

	// Notify the IPC socket that this tx has been accepted.
	c.ctx.DecisionDispatcher.Accept(c.ctx, txID, tx.Bytes())

	// Update the metrics to account for this transaction's acceptance
	c.Metrics.Accepted(txID)

	// If there is a tx that was accepted pending on this tx, the ancestor
	// should be notified that it doesn't need to block on this tx anymore.
	c.pendingAccept.Fulfill(txID)
	// If there is a tx that was issued pending on this tx, the ancestor tx
	// doesn't need to be rejected because of this tx.
	c.pendingReject.Abandon(txID)
	return nil
}

// reject the provided tx.
func (c *common) rejectTx(tx Tx) error {
	// Reject is called before notifying the IPC so that rejections that
	// cause fatal errors aren't sent to an IPC peer.
	if err := tx.Reject(); err != nil {
		return err
	}

	txID := tx.ID()

	// Notify the IPC that the tx was rejected
	c.ctx.DecisionDispatcher.Reject(c.ctx, txID, tx.Bytes())

	// Update the metrics to account for this transaction's rejection
	c.Metrics.Rejected(txID)

	// If there is a tx that was accepted pending on this tx, the ancestor
	// tx can't be accepted.
	c.pendingAccept.Abandon(txID)
	// If there is a tx that was issued pending on this tx, the ancestor tx
	// must be rejected.
	c.pendingReject.Fulfill(txID)
	return nil
}

// registerAcceptor attempts to accept this tx once all its dependencies are
// accepted. If all the dependencies are already accepted, this function will
// immediately accept the tx.
func (c *common) registerAcceptor(con Consensus, tx Tx) {
	txID := tx.ID()

	toAccept := &acceptor{
		g:    con,
		errs: &c.errs,
		txID: txID,
	}

	for _, dependency := range tx.Dependencies() {
		if dependency.Status() != choices.Accepted {
			// If the dependency isn't accepted, then it must be processing.
			// This tx should be accepted after this tx is accepted. Note that
			// the dependencies can't already be rejected, because it is assumed
			// that this tx is currently considered valid.
			toAccept.deps.Add(dependency.ID())
		}
	}

	// This tx is no longer being voted on, so we remove it from the voting set.
	// This ensures that virtuous txs built on top of rogue txs don't force the
	// node to treat the rogue tx as virtuous.
	c.virtuousVoting.Remove(txID)
	c.pendingAccept.Register(toAccept)
}

// registerRejector rejects this tx if any of its dependencies are rejected.
func (c *common) registerRejector(con Consensus, tx Tx) {
	// If a tx that this tx depends on is rejected, this tx should also be
	// rejected.
	toReject := &rejector{
		g:    con,
		errs: &c.errs,
		txID: tx.ID(),
	}

	// Register all of this txs dependencies as possibilities to reject this tx.
	for _, dependency := range tx.Dependencies() {
		if dependency.Status() != choices.Accepted {
			// If the dependency isn't accepted, then it must be processing. So,
			// this tx should be rejected if any of these processing txs are
			// rejected. Note that the dependencies can't already be rejected,
			// because it is assumed that this tx is currently considered valid.
			toReject.deps.Add(dependency.ID())
		}
	}

	// Register these dependencies
	c.pendingReject.Register(toReject)
}

// acceptor implements Blockable
type acceptor struct {
	g        Consensus
	errs     *wrappers.Errs
	deps     ids.Set
	rejected bool
	txID     ids.ID
}

func (a *acceptor) Dependencies() ids.Set { return a.deps }

func (a *acceptor) Fulfill(id ids.ID) {
	a.deps.Remove(id)
	a.Update()
}

func (a *acceptor) Abandon(id ids.ID) { a.rejected = true }

func (a *acceptor) Update() {
	// If I was rejected or I am still waiting on dependencies to finish or an
	// error has occurred, I shouldn't do anything.
	if a.rejected || a.deps.Len() != 0 || a.errs.Errored() {
		return
	}
	a.errs.Add(a.g.accept(a.txID))
}

// rejector implements Blockable
type rejector struct {
	g        Consensus
	errs     *wrappers.Errs
	deps     ids.Set
	rejected bool // true if the tx has been rejected
	txID     ids.ID
}

func (r *rejector) Dependencies() ids.Set { return r.deps }

func (r *rejector) Fulfill(ids.ID) {
	if r.rejected || r.errs.Errored() {
		return
	}
	r.rejected = true
	asSet := ids.Set{}
	asSet.Add(r.txID)
	r.errs.Add(r.g.reject(asSet))
}

func (*rejector) Abandon(ids.ID) {}
func (*rejector) Update()        {}

type snowballNode struct {
	txID               ids.ID
	numSuccessfulPolls int
	confidence         int
}

func (sb *snowballNode) String() string {
	return fmt.Sprintf(
		"SB(NumSuccessfulPolls = %d, Confidence = %d)",
		sb.numSuccessfulPolls,
		sb.confidence)
}

type sortSnowballNodeData []*snowballNode

func (sb sortSnowballNodeData) Less(i, j int) bool {
	return bytes.Compare(sb[i].txID[:], sb[j].txID[:]) == -1
}
func (sb sortSnowballNodeData) Len() int      { return len(sb) }
func (sb sortSnowballNodeData) Swap(i, j int) { sb[j], sb[i] = sb[i], sb[j] }

func sortSnowballNodes(nodes []*snowballNode) {
	sort.Sort(sortSnowballNodeData(nodes))
}

// ConsensusString converts a list of snowball nodes into a human-readable
// string.
func ConsensusString(name string, nodes []*snowballNode) string {
	// Sort the nodes so that the string representation is canonical
	sortSnowballNodes(nodes)

	sb := strings.Builder{}
	sb.WriteString(name)
	sb.WriteString("(")

	format := fmt.Sprintf(
		"\n    Choice[%s] = ID: %%50s %%s",
		formatting.IntFormat(len(nodes)-1))
	for i, txNode := range nodes {
		sb.WriteString(fmt.Sprintf(format, i, txNode.txID, txNode))
	}

	if len(nodes) > 0 {
		sb.WriteString("\n")
	}
	sb.WriteString(")")
	return sb.String()
}<|MERGE_RESOLUTION|>--- conflicted
+++ resolved
@@ -97,39 +97,20 @@
 
 // HealthCheck returns information about the consensus health.
 func (c *common) HealthCheck() (interface{}, error) {
-<<<<<<< HEAD
-	numOutstandingTxs := c.processingTxs.Len()
-	healthy := numOutstandingTxs <= c.HealthConfig.MaxOutstandingRequests
+	numOutstandingTxs := c.Metrics.ProcessingEntries.Len()
+	healthy := numOutstandingTxs <= c.HealthConfig.MaxOutstandingItems
 	details := map[string]interface{}{
-		"outstandingRequests": numOutstandingTxs,
-	}
-
-	// check for long running requests
-	now := c.clock.Time()
-	processingRequest := now
-	if startTime, exists := c.processingTxs.Oldest(); exists {
-		processingRequest = startTime.(time.Time)
-=======
-	// ignore the health check if the ProcessingEntries are not ready
-	if c.Metrics.ProcessingEntries == nil {
-		return nil, nil
-	}
-	details := map[string]interface{}{}
-	healthy := true
-
-	numOutstandingTxs := c.Metrics.ProcessingEntries.Len()
-	healthy = healthy && numOutstandingTxs <= c.HealthConfig.MaxOutstandingItems
-	details["outstandingTransactions"] = numOutstandingTxs
+		"outstandingTransactions": numOutstandingTxs,
+	}
 
 	// check for long running transactions
 	now := c.Metrics.Clock.Time()
-	processingRequest := now
-	if longTxs := c.Metrics.ProcessingEntries.OldestRequest(); longTxs != nil {
-		processingRequest = longTxs.Time
->>>>>>> 73b3aa33
-	}
-
-	timeReqRunning := now.Sub(processingRequest)
+	oldestStartTime := now
+	if startTime, exists := c.Metrics.ProcessingEntries.Oldest(); exists {
+		oldestStartTime = startTime.(time.Time)
+	}
+
+	timeReqRunning := now.Sub(oldestStartTime)
 	healthy = healthy && timeReqRunning <= c.HealthConfig.MaxRunTimeItems
 	details["longestRunningTx"] = timeReqRunning.String()
 
